--- conflicted
+++ resolved
@@ -61,11 +61,7 @@
 def _new_writer(
     file_path: str,
     compression: Optional[str],
-<<<<<<< HEAD
-    pyarrow_additional_kwargs: Dict[str, str],
-=======
     pyarrow_additional_kwargs: Optional[Dict[str, Any]],
->>>>>>> bdc60daa
     schema: pa.Schema,
     boto3_session: boto3.Session,
     s3_additional_kwargs: Optional[Dict[str, str]],
