"""Amazon S3 Read Module (PRIVATE)."""
import datetime
import logging
import pprint
from typing import Any, Callable, Dict, Iterator, List, Optional, Tuple, Union

import boto3
import botocore.exceptions
import pandas as pd
import pandas.io.parsers
from pandas.io.common import infer_compression

from awswrangler import _utils, exceptions
from awswrangler.s3._fs import open_s3_object
from awswrangler.s3._list import _path2list
from awswrangler.s3._read import (
    _apply_partition_filter,
    _apply_partitions,
    _get_path_ignore_suffix,
    _get_path_root,
    _read_dfs_from_multiple_paths,
    _union,
)

_logger: logging.Logger = logging.getLogger(__name__)


def _get_read_details(path: str, pandas_kwargs: Dict[str, Any]) -> Tuple[str, Optional[str], Optional[str]]:
    if pandas_kwargs.get("compression", "infer") == "infer":
        pandas_kwargs["compression"] = infer_compression(path, compression="infer")
    mode: str = "r" if pandas_kwargs.get("compression") is None else "rb"
    encoding: Optional[str] = pandas_kwargs.get("encoding", "utf-8")
    newline: Optional[str] = pandas_kwargs.get("lineterminator", None)
    return mode, encoding, newline


def _read_text_chunked(
    paths: List[str],
    chunksize: int,
    parser_func: Callable[..., pd.DataFrame],
    path_root: Optional[str],
    boto3_session: boto3.Session,
    pandas_kwargs: Dict[str, Any],
    s3_additional_kwargs: Optional[Dict[str, str]],
    dataset: bool,
    use_threads: Union[bool, int],
    version_ids: Optional[Dict[str, str]] = None,
) -> Iterator[pd.DataFrame]:
    for path in paths:
        _logger.debug("path: %s", path)
        mode, encoding, newline = _get_read_details(path=path, pandas_kwargs=pandas_kwargs)
        with open_s3_object(
            path=path,
            version_id=version_ids.get(path) if version_ids else None,
            mode=mode,
            s3_block_size=10_485_760,  # 10 MB (10 * 2**20)
            encoding=encoding,
            use_threads=use_threads,
            s3_additional_kwargs=s3_additional_kwargs,
            newline=newline,
            boto3_session=boto3_session,
        ) as f:
            reader: pandas.io.parsers.TextFileReader = parser_func(f, chunksize=chunksize, **pandas_kwargs)
            for df in reader:
                yield _apply_partitions(df=df, dataset=dataset, path=path, path_root=path_root)


def _read_text_file(
    path: str,
    version_id: Optional[str],
    parser_func: Callable[..., pd.DataFrame],
    path_root: Optional[str],
    boto3_session: Union[boto3.Session, _utils.Boto3PrimitivesType],
    pandas_kwargs: Dict[str, Any],
    s3_additional_kwargs: Optional[Dict[str, str]],
    dataset: bool,
    use_threads: Union[bool, int],
) -> pd.DataFrame:
    boto3_session = _utils.ensure_session(boto3_session)
    mode, encoding, newline = _get_read_details(path=path, pandas_kwargs=pandas_kwargs)
    try:
        with open_s3_object(
            path=path,
            version_id=version_id,
            mode=mode,
            use_threads=use_threads,
            s3_block_size=-1,  # One shot download
            encoding=encoding,
            s3_additional_kwargs=s3_additional_kwargs,
            newline=newline,
            boto3_session=boto3_session,
        ) as f:
            df: pd.DataFrame = parser_func(f, **pandas_kwargs)
    except botocore.exceptions.ClientError as e:
        if e.response["Error"]["Code"] == "404":
            raise exceptions.NoFilesFound(f"No files Found on: {path}.")
        raise e
    return _apply_partitions(df=df, dataset=dataset, path=path, path_root=path_root)


def _read_text(
    parser_func: Callable[..., pd.DataFrame],
    path: Union[str, List[str]],
    path_suffix: Union[str, List[str], None],
    path_ignore_suffix: Union[str, List[str], None],
    ignore_empty: bool,
    use_threads: Union[bool, int],
    last_modified_begin: Optional[datetime.datetime],
    last_modified_end: Optional[datetime.datetime],
    boto3_session: Optional[boto3.Session],
    s3_additional_kwargs: Optional[Dict[str, str]],
    chunksize: Optional[int],
    dataset: bool,
    partition_filter: Optional[Callable[[Dict[str, str]], bool]],
    ignore_index: bool,
    version_id: Optional[Union[str, Dict[str, str]]] = None,
    **pandas_kwargs: Any,
) -> Union[pd.DataFrame, Iterator[pd.DataFrame]]:
    if "iterator" in pandas_kwargs:
        raise exceptions.InvalidArgument("Please, use the chunksize argument instead of iterator.")
    session: boto3.Session = _utils.ensure_session(session=boto3_session)
    paths: List[str] = _path2list(
        path=path,
        boto3_session=session,
        suffix=path_suffix,
        ignore_suffix=_get_path_ignore_suffix(path_ignore_suffix=path_ignore_suffix),
        ignore_empty=ignore_empty,
        last_modified_begin=last_modified_begin,
        last_modified_end=last_modified_end,
        s3_additional_kwargs=s3_additional_kwargs,
    )
    path_root: Optional[str] = _get_path_root(path=path, dataset=dataset)
    if path_root is not None:
        paths = _apply_partition_filter(path_root=path_root, paths=paths, filter_func=partition_filter)
    if len(paths) < 1:
        raise exceptions.NoFilesFound(f"No files Found on: {path}.")
    _logger.debug("paths:\n%s", paths)

    args: Dict[str, Any] = {
        "parser_func": parser_func,
        "boto3_session": session,
        "dataset": dataset,
        "path_root": path_root,
        "pandas_kwargs": pandas_kwargs,
        "s3_additional_kwargs": s3_additional_kwargs,
        "use_threads": use_threads,
    }
    _logger.debug("args:\n%s", pprint.pformat(args))
    ret: Union[pd.DataFrame, Iterator[pd.DataFrame]]
    if chunksize is not None:
        ret = _read_text_chunked(
            paths=paths, version_ids=version_id if isinstance(version_id, dict) else None, chunksize=chunksize, **args
        )
    elif len(paths) == 1:
        ret = _read_text_file(
            path=paths[0], version_id=version_id[paths[0]] if isinstance(version_id, dict) else version_id, **args
        )
    else:
        ret = _union(
            dfs=_read_dfs_from_multiple_paths(
                read_func=_read_text_file,
                paths=paths,
                version_ids=version_id if isinstance(version_id, dict) else None,
                use_threads=use_threads,
                kwargs=args,
            ),
            ignore_index=ignore_index,
        )
    return ret


def read_csv(
    path: Union[str, List[str]],
    path_suffix: Union[str, List[str], None] = None,
    path_ignore_suffix: Union[str, List[str], None] = None,
    version_id: Optional[Union[str, Dict[str, str]]] = None,
    ignore_empty: bool = True,
    use_threads: Union[bool, int] = True,
    last_modified_begin: Optional[datetime.datetime] = None,
    last_modified_end: Optional[datetime.datetime] = None,
    boto3_session: Optional[boto3.Session] = None,
    s3_additional_kwargs: Optional[Dict[str, Any]] = None,
    chunksize: Optional[int] = None,
    dataset: bool = False,
    partition_filter: Optional[Callable[[Dict[str, str]], bool]] = None,
    **pandas_kwargs: Any,
) -> Union[pd.DataFrame, Iterator[pd.DataFrame]]:
    """Read CSV file(s) from a received S3 prefix or list of S3 objects paths.

    This function accepts Unix shell-style wildcards in the path argument.
    * (matches everything), ? (matches any single character),
    [seq] (matches any character in seq), [!seq] (matches any character not in seq).
    If you want to use a path which includes Unix shell-style wildcard characters (`*, ?, []`),
    you can use `glob.escape(path)` before passing the path to this function.

    Note
    ----
    For partial and gradual reading use the argument ``chunksize`` instead of ``iterator``.

    Note
    ----
    In case of `use_threads=True` the number of threads
    that will be spawned will be gotten from os.cpu_count().

    Note
    ----
    The filter by last_modified begin last_modified end is applied after list all S3 files

    Parameters
    ----------
    path : Union[str, List[str]]
        S3 prefix (accepts Unix shell-style wildcards)
        (e.g. s3://bucket/prefix) or list of S3 objects paths (e.g. ``[s3://bucket/key0, s3://bucket/key1]``).
    path_suffix: Union[str, List[str], None]
        Suffix or List of suffixes to be read (e.g. [".csv"]).
        If None, will try to read all files. (default)
    path_ignore_suffix: Union[str, List[str], None]
        Suffix or List of suffixes for S3 keys to be ignored.(e.g. ["_SUCCESS"]).
        If None, will try to read all files. (default)
    version_id: Optional[Union[str, Dict[str, str]]]
        Version id of the object or mapping of object path to version id.
        (e.g. {'s3://bucket/key0': '121212', 's3://bucket/key1': '343434'})
    ignore_empty: bool
        Ignore files with 0 bytes.
    use_threads : Union[bool, int]
        True to enable concurrent requests, False to disable multiple threads.
        If enabled os.cpu_count() will be used as the max number of threads.
        If integer is provided, specified number is used.
    last_modified_begin
        Filter the s3 files by the Last modified date of the object.
        The filter is applied only after list all s3 files.
    last_modified_end: datetime, optional
        Filter the s3 files by the Last modified date of the object.
        The filter is applied only after list all s3 files.
    boto3_session : boto3.Session(), optional
        Boto3 Session. The default boto3 session will be used if boto3_session receive None.
    s3_additional_kwargs : Optional[Dict[str, Any]]
        Forward to botocore requests, only "SSECustomerAlgorithm" and "SSECustomerKey" arguments will be considered.
    chunksize: int, optional
        If specified, return an generator where chunksize is the number of rows to include in each chunk.
    dataset : bool
        If `True` read a CSV dataset instead of simple file(s) loading all the related partitions as columns.
    partition_filter : Optional[Callable[[Dict[str, str]], bool]]
        Callback Function filters to apply on PARTITION columns (PUSH-DOWN filter).
        This function MUST receive a single argument (Dict[str, str]) where keys are partitions
        names and values are partitions values. Partitions values will be always strings extracted from S3.
        This function MUST return a bool, True to read the partition or False to ignore it.
        Ignored if `dataset=False`.
        E.g ``lambda x: True if x["year"] == "2020" and x["month"] == "1" else False``
<<<<<<< HEAD
        https://aws-data-wrangler.readthedocs.io/en/3.0.0a2/tutorials/023%20-%20Flexible%20Partitions%20Filter.html
=======
        https://aws-sdk-pandas.readthedocs.io/en/2.16.1/tutorials/023%20-%20Flexible%20Partitions%20Filter.html
>>>>>>> d0e82c0f
    pandas_kwargs :
        KEYWORD arguments forwarded to pandas.read_csv(). You can NOT pass `pandas_kwargs` explicit, just add valid
        Pandas arguments in the function call and awswrangler will accept it.
        e.g. wr.s3.read_csv('s3://bucket/prefix/', sep='|', na_values=['null', 'none'], skip_blank_lines=True)
        https://pandas.pydata.org/pandas-docs/stable/reference/api/pandas.read_csv.html

    Returns
    -------
    Union[pandas.DataFrame, Generator[pandas.DataFrame, None, None]]
        Pandas DataFrame or a Generator in case of `chunksize != None`.

    Examples
    --------
    Reading all CSV files under a prefix

    >>> import awswrangler as wr
    >>> df = wr.s3.read_csv(path='s3://bucket/prefix/')

    Reading all CSV files under a prefix and using pandas_kwargs

    >>> import awswrangler as wr
    >>> df = wr.s3.read_csv('s3://bucket/prefix/', sep='|', na_values=['null', 'none'], skip_blank_lines=True)

    Reading all CSV files from a list

    >>> import awswrangler as wr
    >>> df = wr.s3.read_csv(path=['s3://bucket/filename0.csv', 's3://bucket/filename1.csv'])

    Reading in chunks of 100 lines

    >>> import awswrangler as wr
    >>> dfs = wr.s3.read_csv(path=['s3://bucket/filename0.csv', 's3://bucket/filename1.csv'], chunksize=100)
    >>> for df in dfs:
    >>>     print(df)  # 100 lines Pandas DataFrame

    Reading CSV Dataset with PUSH-DOWN filter over partitions

    >>> import awswrangler as wr
    >>> my_filter = lambda x: True if x["city"].startswith("new") else False
    >>> df = wr.s3.read_csv(path, dataset=True, partition_filter=my_filter)

    """
    if "pandas_kwargs" in pandas_kwargs:
        raise exceptions.InvalidArgument(
            "You can NOT pass `pandas_kwargs` explicit, just add valid "
            "Pandas arguments in the function call and awswrangler will accept it."
            "e.g. wr.s3.read_csv('s3://bucket/prefix/', sep='|', skip_blank_lines=True)"
        )
    ignore_index: bool = "index_col" not in pandas_kwargs
    return _read_text(
        parser_func=pd.read_csv,
        path=path,
        path_suffix=path_suffix,
        path_ignore_suffix=path_ignore_suffix,
        version_id=version_id,
        ignore_empty=ignore_empty,
        use_threads=use_threads,
        boto3_session=boto3_session,
        s3_additional_kwargs=s3_additional_kwargs,
        chunksize=chunksize,
        dataset=dataset,
        partition_filter=partition_filter,
        last_modified_begin=last_modified_begin,
        last_modified_end=last_modified_end,
        ignore_index=ignore_index,
        **pandas_kwargs,
    )


def read_fwf(
    path: Union[str, List[str]],
    path_suffix: Union[str, List[str], None] = None,
    path_ignore_suffix: Union[str, List[str], None] = None,
    version_id: Optional[Union[str, Dict[str, str]]] = None,
    ignore_empty: bool = True,
    use_threads: Union[bool, int] = True,
    last_modified_begin: Optional[datetime.datetime] = None,
    last_modified_end: Optional[datetime.datetime] = None,
    boto3_session: Optional[boto3.Session] = None,
    s3_additional_kwargs: Optional[Dict[str, Any]] = None,
    chunksize: Optional[int] = None,
    dataset: bool = False,
    partition_filter: Optional[Callable[[Dict[str, str]], bool]] = None,
    **pandas_kwargs: Any,
) -> Union[pd.DataFrame, Iterator[pd.DataFrame]]:
    """Read fixed-width formatted file(s) from a received S3 prefix or list of S3 objects paths.

    This function accepts Unix shell-style wildcards in the path argument.
    * (matches everything), ? (matches any single character),
    [seq] (matches any character in seq), [!seq] (matches any character not in seq).
    If you want to use a path which includes Unix shell-style wildcard characters (`*, ?, []`),
    you can use `glob.escape(path)` before passing the path to this function.

    Note
    ----
    For partial and gradual reading use the argument ``chunksize`` instead of ``iterator``.

    Note
    ----
    In case of `use_threads=True` the number of threads
    that will be spawned will be gotten from os.cpu_count().

    Note
    ----
    The filter by last_modified begin last_modified end is applied after list all S3 files

    Parameters
    ----------
    path : Union[str, List[str]]
        S3 prefix (accepts Unix shell-style wildcards)
        (e.g. s3://bucket/prefix) or list of S3 objects paths (e.g. ``[s3://bucket/key0, s3://bucket/key1]``).
    path_suffix: Union[str, List[str], None]
        Suffix or List of suffixes to be read (e.g. [".txt"]).
        If None, will try to read all files. (default)
    path_ignore_suffix: Union[str, List[str], None]
        Suffix or List of suffixes for S3 keys to be ignored.(e.g. ["_SUCCESS"]).
        If None, will try to read all files. (default)
    version_id: Optional[Union[str, Dict[str, str]]]
        Version id of the object or mapping of object path to version id.
        (e.g. {'s3://bucket/key0': '121212', 's3://bucket/key1': '343434'})
    ignore_empty: bool
        Ignore files with 0 bytes.
    use_threads : Union[bool, int]
        True to enable concurrent requests, False to disable multiple threads.
        If enabled os.cpu_count() will be used as the max number of threads.
        If integer is provided, specified number is used.
    last_modified_begin
        Filter the s3 files by the Last modified date of the object.
        The filter is applied only after list all s3 files.
    last_modified_end: datetime, optional
        Filter the s3 files by the Last modified date of the object.
        The filter is applied only after list all s3 files.
    boto3_session : boto3.Session(), optional
        Boto3 Session. The default boto3 session will be used if boto3_session receive None.
    s3_additional_kwargs : Optional[Dict[str, Any]]
        Forward to botocore requests, only "SSECustomerAlgorithm" and "SSECustomerKey" arguments will be considered.
    chunksize: int, optional
        If specified, return an generator where chunksize is the number of rows to include in each chunk.
    dataset: bool
        If `True` read a FWF dataset instead of simple file(s) loading all the related partitions as columns.
    partition_filter: Optional[Callable[[Dict[str, str]], bool]]
        Callback Function filters to apply on PARTITION columns (PUSH-DOWN filter).
        This function MUST receive a single argument (Dict[str, str]) where keys are partitions
        names and values are partitions values. Partitions values will be always strings extracted from S3.
        This function MUST return a bool, True to read the partition or False to ignore it.
        Ignored if `dataset=False`.
        E.g ``lambda x: True if x["year"] == "2020" and x["month"] == "1" else False``
<<<<<<< HEAD
        https://aws-data-wrangler.readthedocs.io/en/3.0.0a2/tutorials/023%20-%20Flexible%20Partitions%20Filter.html
=======
        https://aws-sdk-pandas.readthedocs.io/en/2.16.1/tutorials/023%20-%20Flexible%20Partitions%20Filter.html
>>>>>>> d0e82c0f
    pandas_kwargs:
        KEYWORD arguments forwarded to pandas.read_fwf(). You can NOT pass `pandas_kwargs` explicit, just add valid
        Pandas arguments in the function call and awswrangler will accept it.
        e.g. wr.s3.read_fwf(path='s3://bucket/prefix/', widths=[1, 3], names=["c0", "c1"])
        https://pandas.pydata.org/pandas-docs/stable/reference/api/pandas.read_fwf.html

    Returns
    -------
    Union[pandas.DataFrame, Generator[pandas.DataFrame, None, None]]
        Pandas DataFrame or a Generator in case of `chunksize != None`.

    Examples
    --------
    Reading all fixed-width formatted (FWF) files under a prefix

    >>> import awswrangler as wr
    >>> df = wr.s3.read_fwf(path='s3://bucket/prefix/', widths=[1, 3], names=['c0', 'c1'])

    Reading all fixed-width formatted (FWF) files from a list

    >>> import awswrangler as wr
    >>> df = wr.s3.read_fwf(path=['s3://bucket/0.txt', 's3://bucket/1.txt'], widths=[1, 3], names=['c0', 'c1'])

    Reading in chunks of 100 lines

    >>> import awswrangler as wr
    >>> dfs = wr.s3.read_fwf(
    ...     path=['s3://bucket/0.txt', 's3://bucket/1.txt'],
    ...     chunksize=100,
    ...     widths=[1, 3],
    ...     names=["c0", "c1"]
    ... )
    >>> for df in dfs:
    >>>     print(df)  # 100 lines Pandas DataFrame

    Reading FWF Dataset with PUSH-DOWN filter over partitions

    >>> import awswrangler as wr
    >>> my_filter = lambda x: True if x["city"].startswith("new") else False
    >>> df = wr.s3.read_fwf(path, dataset=True, partition_filter=my_filter, widths=[1, 3], names=["c0", "c1"])

    """
    if "pandas_kwargs" in pandas_kwargs:
        raise exceptions.InvalidArgument(
            "You can NOT pass `pandas_kwargs` explicit, just add valid "
            "Pandas arguments in the function call and awswrangler will accept it."
            "e.g. wr.s3.read_fwf(path, widths=[1, 3], names=['c0', 'c1'])"
        )
    return _read_text(
        parser_func=pd.read_fwf,
        path=path,
        path_suffix=path_suffix,
        path_ignore_suffix=path_ignore_suffix,
        version_id=version_id,
        ignore_empty=ignore_empty,
        use_threads=use_threads,
        boto3_session=boto3_session,
        s3_additional_kwargs=s3_additional_kwargs,
        chunksize=chunksize,
        dataset=dataset,
        partition_filter=partition_filter,
        last_modified_begin=last_modified_begin,
        last_modified_end=last_modified_end,
        ignore_index=True,
        sort_index=False,
        **pandas_kwargs,
    )


def read_json(
    path: Union[str, List[str]],
    path_suffix: Union[str, List[str], None] = None,
    path_ignore_suffix: Union[str, List[str], None] = None,
    version_id: Optional[Union[str, Dict[str, str]]] = None,
    ignore_empty: bool = True,
    orient: str = "columns",
    use_threads: Union[bool, int] = True,
    last_modified_begin: Optional[datetime.datetime] = None,
    last_modified_end: Optional[datetime.datetime] = None,
    boto3_session: Optional[boto3.Session] = None,
    s3_additional_kwargs: Optional[Dict[str, Any]] = None,
    chunksize: Optional[int] = None,
    dataset: bool = False,
    partition_filter: Optional[Callable[[Dict[str, str]], bool]] = None,
    **pandas_kwargs: Any,
) -> Union[pd.DataFrame, Iterator[pd.DataFrame]]:
    """Read JSON file(s) from a received S3 prefix or list of S3 objects paths.

    This function accepts Unix shell-style wildcards in the path argument.
    * (matches everything), ? (matches any single character),
    [seq] (matches any character in seq), [!seq] (matches any character not in seq).
    If you want to use a path which includes Unix shell-style wildcard characters (`*, ?, []`),
    you can use `glob.escape(path)` before passing the path to this function.

    Note
    ----
    For partial and gradual reading use the argument ``chunksize`` instead of ``iterator``.

    Note
    ----
    In case of `use_threads=True` the number of threads
    that will be spawned will be gotten from os.cpu_count().

    Note
    ----
    The filter by last_modified begin last_modified end is applied after list all S3 files

    Parameters
    ----------
    path : Union[str, List[str]]
        S3 prefix (accepts Unix shell-style wildcards)
        (e.g. s3://bucket/prefix) or list of S3 objects paths (e.g. ``[s3://bucket/key0, s3://bucket/key1]``).
    path_suffix: Union[str, List[str], None]
        Suffix or List of suffixes to be read (e.g. [".json"]).
        If None, will try to read all files. (default)
    path_ignore_suffix: Union[str, List[str], None]
        Suffix or List of suffixes for S3 keys to be ignored.(e.g. ["_SUCCESS"]).
        If None, will try to read all files. (default)
    version_id: Optional[Union[str, Dict[str, str]]]
        Version id of the object or mapping of object path to version id.
        (e.g. {'s3://bucket/key0': '121212', 's3://bucket/key1': '343434'})
    ignore_empty: bool
        Ignore files with 0 bytes.
    orient : str
        Same as Pandas: https://pandas.pydata.org/pandas-docs/stable/reference/api/pandas.read_json.html
    use_threads : Union[bool, int]
        True to enable concurrent requests, False to disable multiple threads.
        If enabled os.cpu_count() will be used as the max number of threads.
        If integer is provided, specified number is used.
    last_modified_begin
        Filter the s3 files by the Last modified date of the object.
        The filter is applied only after list all s3 files.
    last_modified_end: datetime, optional
        Filter the s3 files by the Last modified date of the object.
        The filter is applied only after list all s3 files.
    boto3_session : boto3.Session(), optional
        Boto3 Session. The default boto3 session will be used if boto3_session receive None.
    s3_additional_kwargs : Optional[Dict[str, Any]]
        Forward to botocore requests, only "SSECustomerAlgorithm" and "SSECustomerKey" arguments will be considered.
    chunksize: int, optional
        If specified, return an generator where chunksize is the number of rows to include in each chunk.
    dataset: bool
        If `True` read a JSON dataset instead of simple file(s) loading all the related partitions as columns.
        If `True`, the `lines=True` will be assumed by default.
    partition_filter: Optional[Callable[[Dict[str, str]], bool]]
        Callback Function filters to apply on PARTITION columns (PUSH-DOWN filter).
        This function MUST receive a single argument (Dict[str, str]) where keys are partitions
        names and values are partitions values. Partitions values will be always strings extracted from S3.
        This function MUST return a bool, True to read the partition or False to ignore it.
        Ignored if `dataset=False`.
        E.g ``lambda x: True if x["year"] == "2020" and x["month"] == "1" else False``
<<<<<<< HEAD
        https://aws-data-wrangler.readthedocs.io/en/3.0.0a2/tutorials/023%20-%20Flexible%20Partitions%20Filter.html
=======
        https://aws-sdk-pandas.readthedocs.io/en/2.16.1/tutorials/023%20-%20Flexible%20Partitions%20Filter.html
>>>>>>> d0e82c0f
    pandas_kwargs:
        KEYWORD arguments forwarded to pandas.read_json(). You can NOT pass `pandas_kwargs` explicit, just add valid
        Pandas arguments in the function call and awswrangler will accept it.
        e.g. wr.s3.read_json('s3://bucket/prefix/', lines=True, keep_default_dates=True)
        https://pandas.pydata.org/pandas-docs/stable/reference/api/pandas.read_json.html

    Returns
    -------
    Union[pandas.DataFrame, Generator[pandas.DataFrame, None, None]]
        Pandas DataFrame or a Generator in case of `chunksize != None`.

    Examples
    --------
    Reading all JSON files under a prefix

    >>> import awswrangler as wr
    >>> df = wr.s3.read_json(path='s3://bucket/prefix/')

    Reading all CSV files under a prefix and using pandas_kwargs

    >>> import awswrangler as wr
    >>> df = wr.s3.read_json('s3://bucket/prefix/', lines=True, keep_default_dates=True)

    Reading all JSON files from a list

    >>> import awswrangler as wr
    >>> df = wr.s3.read_json(path=['s3://bucket/filename0.json', 's3://bucket/filename1.json'])

    Reading in chunks of 100 lines

    >>> import awswrangler as wr
    >>> dfs = wr.s3.read_json(path=['s3://bucket/0.json', 's3://bucket/1.json'], chunksize=100, lines=True)
    >>> for df in dfs:
    >>>     print(df)  # 100 lines Pandas DataFrame

    Reading JSON Dataset with PUSH-DOWN filter over partitions

    >>> import awswrangler as wr
    >>> my_filter = lambda x: True if x["city"].startswith("new") else False
    >>> df = wr.s3.read_json(path, dataset=True, partition_filter=my_filter)

    """
    if "pandas_kwargs" in pandas_kwargs:
        raise exceptions.InvalidArgument(
            "You can NOT pass `pandas_kwargs` explicit, just add valid "
            "Pandas arguments in the function call and awswrangler will accept it."
            "e.g. wr.s3.read_json(path, lines=True, keep_default_dates=True)"
        )
    if (dataset is True) and ("lines" not in pandas_kwargs):
        pandas_kwargs["lines"] = True
    pandas_kwargs["orient"] = orient
    ignore_index: bool = orient not in ("split", "index", "columns")
    return _read_text(
        parser_func=pd.read_json,
        path=path,
        path_suffix=path_suffix,
        path_ignore_suffix=path_ignore_suffix,
        version_id=version_id,
        ignore_empty=ignore_empty,
        use_threads=use_threads,
        boto3_session=boto3_session,
        s3_additional_kwargs=s3_additional_kwargs,
        chunksize=chunksize,
        dataset=dataset,
        partition_filter=partition_filter,
        last_modified_begin=last_modified_begin,
        last_modified_end=last_modified_end,
        ignore_index=ignore_index,
        **pandas_kwargs,
    )<|MERGE_RESOLUTION|>--- conflicted
+++ resolved
@@ -247,11 +247,7 @@
         This function MUST return a bool, True to read the partition or False to ignore it.
         Ignored if `dataset=False`.
         E.g ``lambda x: True if x["year"] == "2020" and x["month"] == "1" else False``
-<<<<<<< HEAD
-        https://aws-data-wrangler.readthedocs.io/en/3.0.0a2/tutorials/023%20-%20Flexible%20Partitions%20Filter.html
-=======
         https://aws-sdk-pandas.readthedocs.io/en/2.16.1/tutorials/023%20-%20Flexible%20Partitions%20Filter.html
->>>>>>> d0e82c0f
     pandas_kwargs :
         KEYWORD arguments forwarded to pandas.read_csv(). You can NOT pass `pandas_kwargs` explicit, just add valid
         Pandas arguments in the function call and awswrangler will accept it.
@@ -399,11 +395,7 @@
         This function MUST return a bool, True to read the partition or False to ignore it.
         Ignored if `dataset=False`.
         E.g ``lambda x: True if x["year"] == "2020" and x["month"] == "1" else False``
-<<<<<<< HEAD
-        https://aws-data-wrangler.readthedocs.io/en/3.0.0a2/tutorials/023%20-%20Flexible%20Partitions%20Filter.html
-=======
         https://aws-sdk-pandas.readthedocs.io/en/2.16.1/tutorials/023%20-%20Flexible%20Partitions%20Filter.html
->>>>>>> d0e82c0f
     pandas_kwargs:
         KEYWORD arguments forwarded to pandas.read_fwf(). You can NOT pass `pandas_kwargs` explicit, just add valid
         Pandas arguments in the function call and awswrangler will accept it.
@@ -555,11 +547,7 @@
         This function MUST return a bool, True to read the partition or False to ignore it.
         Ignored if `dataset=False`.
         E.g ``lambda x: True if x["year"] == "2020" and x["month"] == "1" else False``
-<<<<<<< HEAD
-        https://aws-data-wrangler.readthedocs.io/en/3.0.0a2/tutorials/023%20-%20Flexible%20Partitions%20Filter.html
-=======
         https://aws-sdk-pandas.readthedocs.io/en/2.16.1/tutorials/023%20-%20Flexible%20Partitions%20Filter.html
->>>>>>> d0e82c0f
     pandas_kwargs:
         KEYWORD arguments forwarded to pandas.read_json(). You can NOT pass `pandas_kwargs` explicit, just add valid
         Pandas arguments in the function call and awswrangler will accept it.
