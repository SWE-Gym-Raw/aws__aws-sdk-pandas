"""Amazon S3 Read PARQUET Module (PRIVATE)."""

import datetime
import functools
import itertools
import logging
from typing import Any, Callable, Dict, Iterable, Iterator, List, Optional, Tuple, Union

import boto3
import pandas as pd
import pyarrow as pa
import pyarrow.dataset
import pyarrow.parquet

from awswrangler import _data_types, _utils, exceptions
from awswrangler._arrow import _add_table_partitions, _table_to_df
from awswrangler._config import apply_configs, config
from awswrangler._threading import _get_executor
from awswrangler.catalog._get import _get_partitions
from awswrangler.catalog._utils import _catalog_id
from awswrangler.distributed import ray_get, ray_remote
from awswrangler.s3._fs import open_s3_object
from awswrangler.s3._list import _path2list
from awswrangler.s3._read import (
    _apply_partition_filter,
    _extract_partitions_dtypes_from_table_details,
    _extract_partitions_metadata_from_paths,
    _get_path_ignore_suffix,
    _get_path_root,
)

if config.distributed:
    from ray.data import read_datasource

    from awswrangler.distributed._utils import _to_modin  # pylint: disable=ungrouped-imports
    from awswrangler.distributed.datasources import ParquetDatasource

BATCH_READ_BLOCK_SIZE = 65_536
CHUNKED_READ_S3_BLOCK_SIZE = 10_485_760  # 10 MB (20 * 2**20)
FULL_READ_S3_BLOCK_SIZE = 20_971_520  # 20 MB (20 * 2**20)
METADATA_READ_S3_BLOCK_SIZE = 131_072  # 128 KB (128 * 2**10)

_logger: logging.Logger = logging.getLogger(__name__)


def _ensure_locations_are_valid(paths: Iterable[str]) -> Iterator[str]:
    for path in paths:
        suffix: str = path.rpartition("/")[2]
        # If the suffix looks like a partition,
        if (suffix != "") and (suffix.count("=") == 1):
            # the path should end in a '/' character.
            path = f"{path}/"
        yield path


def _pyarrow_parquet_file_wrapper(
    source: Any, coerce_int96_timestamp_unit: Optional[str] = None
) -> pyarrow.parquet.ParquetFile:
    try:
        return pyarrow.parquet.ParquetFile(source=source, coerce_int96_timestamp_unit=coerce_int96_timestamp_unit)
    except pyarrow.ArrowInvalid as ex:
        if str(ex) == "Parquet file size is 0 bytes":
            _logger.warning("Ignoring empty file...")
            return None
        raise


@ray_remote
def _read_parquet_metadata_file(
    boto3_session: boto3.Session,
    path: str,
    s3_additional_kwargs: Optional[Dict[str, str]],
    use_threads: Union[bool, int],
    version_id: Optional[str] = None,
    coerce_int96_timestamp_unit: Optional[str] = None,
) -> pa.schema:
    with open_s3_object(
        path=path,
        mode="rb",
        version_id=version_id,
        use_threads=use_threads,
        s3_block_size=METADATA_READ_S3_BLOCK_SIZE,
        s3_additional_kwargs=s3_additional_kwargs,
        boto3_session=boto3_session,
    ) as f:
        pq_file: Optional[pyarrow.parquet.ParquetFile] = _pyarrow_parquet_file_wrapper(
            source=f, coerce_int96_timestamp_unit=coerce_int96_timestamp_unit
        )
        if pq_file:
            return pq_file.schema.to_arrow_schema()
        return None


def _read_schemas_from_files(
    paths: List[str],
    sampling: float,
    use_threads: Union[bool, int],
    boto3_session: boto3.Session,
    s3_additional_kwargs: Optional[Dict[str, str]],
    version_ids: Optional[Dict[str, str]] = None,
    coerce_int96_timestamp_unit: Optional[str] = None,
) -> List[pa.schema]:
    paths = _utils.list_sampling(lst=paths, sampling=sampling)

    executor = _get_executor(use_threads=use_threads)
    schemas = ray_get(
        executor.map(
            _read_parquet_metadata_file,
            boto3_session,
            paths,
            itertools.repeat(s3_additional_kwargs),
            itertools.repeat(use_threads),
            [version_ids.get(p) if isinstance(version_ids, dict) else None for p in paths],
            itertools.repeat(coerce_int96_timestamp_unit),
        )
    )
    return [schema for schema in schemas if schema is not None]


def _validate_schemas(schemas: List[pa.schema], validate_schema: bool) -> pa.schema:
    first: pa.schema = schemas[0]
    if len(schemas) == 1:
        return first
    first_dict = {s.name: s.type for s in first}
    if validate_schema:
        for schema in schemas[1:]:
            if first_dict != {s.name: s.type for s in schema}:
                raise exceptions.InvalidSchemaConvergence(
                    f"At least 2 different schemas were detected:\n    1 - {first}\n    2 - {schema}."
                )
    return pa.unify_schemas(schemas)


def _validate_schemas_from_files(
    validate_schema: bool,
    paths: List[str],
    sampling: float,
    use_threads: Union[bool, int],
    boto3_session: boto3.Session,
    s3_additional_kwargs: Optional[Dict[str, str]],
    version_ids: Optional[Dict[str, str]] = None,
    coerce_int96_timestamp_unit: Optional[str] = None,
) -> pa.schema:
    schemas: List[pa.schema] = _read_schemas_from_files(
        paths=paths,
        sampling=sampling,
        use_threads=use_threads,
        boto3_session=boto3_session,
        s3_additional_kwargs=s3_additional_kwargs,
        version_ids=version_ids,
        coerce_int96_timestamp_unit=coerce_int96_timestamp_unit,
    )
    return _validate_schemas(schemas, validate_schema)


def _read_parquet_metadata(
    path: Union[str, List[str]],
    path_suffix: Optional[str],
    path_ignore_suffix: Optional[str],
    ignore_empty: bool,
    ignore_null: bool,
    dtype: Optional[Dict[str, str]],
    sampling: float,
    dataset: bool,
    use_threads: Union[bool, int],
    boto3_session: boto3.Session,
    s3_additional_kwargs: Optional[Dict[str, str]],
    version_id: Optional[Union[str, Dict[str, str]]] = None,
    coerce_int96_timestamp_unit: Optional[str] = None,
) -> Tuple[Dict[str, str], Optional[Dict[str, str]], Optional[Dict[str, List[str]]]]:
    """Handle wr.s3.read_parquet_metadata internally."""
    boto3_session = _utils.ensure_session(session=boto3_session)
    path_root: Optional[str] = _get_path_root(path=path, dataset=dataset)
    paths: List[str] = _path2list(
        path=path,
        boto3_session=boto3_session,
        suffix=path_suffix,
        ignore_suffix=_get_path_ignore_suffix(path_ignore_suffix=path_ignore_suffix),
        ignore_empty=ignore_empty,
        s3_additional_kwargs=s3_additional_kwargs,
    )
    version_ids = (
        version_id if isinstance(version_id, dict) else {paths[0]: version_id} if isinstance(version_id, str) else None
    )

    # Files
    schemas: List[pa.schema] = _read_schemas_from_files(
        paths=paths,
        sampling=sampling,
        use_threads=use_threads,
        boto3_session=boto3_session,
        s3_additional_kwargs=s3_additional_kwargs,
        version_ids=version_ids,
        coerce_int96_timestamp_unit=coerce_int96_timestamp_unit,
    )
    merged_schemas = _validate_schemas(schemas=schemas, validate_schema=False)

    columns_types: Dict[str, str] = _data_types.athena_types_from_pyarrow_schema(
        schema=merged_schemas, partitions=None, ignore_null=ignore_null
    )[0]

    # Partitions
    partitions_types: Optional[Dict[str, str]] = None
    partitions_values: Optional[Dict[str, List[str]]] = None
    if (dataset is True) and (path_root is not None):
        partitions_types, partitions_values = _extract_partitions_metadata_from_paths(path=path_root, paths=paths)

    # Casting
    if dtype:
        for k, v in dtype.items():
            if columns_types and k in columns_types:
                columns_types[k] = v
            if partitions_types and k in partitions_types:
                partitions_types[k] = v

    return columns_types, partitions_types, partitions_values


def _read_parquet_file(
    boto3_session: boto3.Session,
    path: str,
    path_root: Optional[str],
    columns: Optional[List[str]],
    coerce_int96_timestamp_unit: Optional[str],
    s3_additional_kwargs: Optional[Dict[str, str]],
    use_threads: Union[bool, int],
    version_id: Optional[str] = None,
) -> pa.Table:
    s3_block_size: int = FULL_READ_S3_BLOCK_SIZE if columns else -1  # One shot for a full read or see constant
    with open_s3_object(
        path=path,
        mode="rb",
        version_id=version_id,
        use_threads=use_threads,
        s3_block_size=s3_block_size,
        s3_additional_kwargs=s3_additional_kwargs,
        boto3_session=boto3_session,
    ) as f:
        pq_file: Optional[pyarrow.parquet.ParquetFile] = _pyarrow_parquet_file_wrapper(
            source=f,
            coerce_int96_timestamp_unit=coerce_int96_timestamp_unit,
        )
        if pq_file is None:
            raise exceptions.InvalidFile(f"Invalid Parquet file: {path}")
        return _add_table_partitions(
            table=pq_file.read(columns=columns, use_threads=False, use_pandas_metadata=False),
            path=path,
            path_root=path_root,
        )


def _read_parquet_chunked(
    boto3_session: boto3.Session,
    paths: List[str],
    path_root: Optional[str],
    columns: Optional[List[str]],
    coerce_int96_timestamp_unit: Optional[str],
    chunked: Union[int, bool],
    use_threads: Union[bool, int],
    s3_additional_kwargs: Optional[Dict[str, str]],
    arrow_kwargs: Dict[str, Any],
    version_ids: Optional[Dict[str, str]] = None,
) -> Iterator[pd.DataFrame]:
    next_slice: Optional[pd.DataFrame] = None
    batch_size = BATCH_READ_BLOCK_SIZE if chunked is True else chunked

    for path in paths:
        with open_s3_object(
            path=path,
            version_id=version_ids.get(path) if version_ids else None,
            mode="rb",
            use_threads=use_threads,
            s3_block_size=CHUNKED_READ_S3_BLOCK_SIZE,
            s3_additional_kwargs=s3_additional_kwargs,
            boto3_session=boto3_session,
        ) as f:
            pq_file: Optional[pyarrow.parquet.ParquetFile] = _pyarrow_parquet_file_wrapper(
                source=f,
                coerce_int96_timestamp_unit=coerce_int96_timestamp_unit,
            )
            if pq_file is None:
                continue

            use_threads_flag: bool = use_threads if isinstance(use_threads, bool) else bool(use_threads > 1)
            chunks = pq_file.iter_batches(
                batch_size=batch_size, columns=columns, use_threads=use_threads_flag, use_pandas_metadata=False
            )
            table = _add_table_partitions(
                table=pa.Table.from_batches(chunks),
                path=path,
                path_root=path_root,
            )
            df = _table_to_df(table=table, kwargs=arrow_kwargs)
            if chunked is True:
                yield df
            else:
                if next_slice is not None:
                    df = pd.concat(objs=[next_slice, df], sort=False, copy=False)
                while len(df.index) >= chunked:
                    yield df.iloc[:chunked, :].copy()
                    df = df.iloc[chunked:, :]
                if df.empty:
                    next_slice = None
                else:
                    next_slice = df
    if next_slice is not None:
        yield next_slice


def _read_parquet(
    paths: List[str],
    path_root: Optional[str],
    schema: pa.schema,
    columns: Optional[List[str]],
    coerce_int96_timestamp_unit: Optional[str],
    chunked: Union[int, bool],
    boto3_session: Optional[boto3.Session],
    use_threads: Union[bool, int],
    parallelism: int,
    version_ids: Optional[Dict[str, str]],
    s3_additional_kwargs: Optional[Dict[str, Any]],
    arrow_kwargs: Dict[str, Any],
) -> Union[pd.DataFrame, Iterator[pd.DataFrame]]:
    if config.distributed:
        dataset = read_datasource(
            datasource=ParquetDatasource(),
            parallelism=parallelism,
            use_threads=use_threads,
            paths=paths,
            schema=schema,
            columns=columns,
            coerce_int96_timestamp_unit=coerce_int96_timestamp_unit,
            path_root=path_root,
        )
        return _to_modin(dataset=dataset, kwargs=arrow_kwargs)

    if chunked:
        return _read_parquet_chunked(
            boto3_session=boto3_session,
            paths=paths,
            path_root=path_root,
            columns=columns,
            coerce_int96_timestamp_unit=coerce_int96_timestamp_unit,
            chunked=chunked,
            use_threads=use_threads,
            s3_additional_kwargs=s3_additional_kwargs,
            arrow_kwargs=arrow_kwargs,
            version_ids=version_ids,
        )

    executor = _get_executor(use_threads=use_threads)
    tables = executor.map(
        _read_parquet_file,
        boto3_session,
        paths,
        itertools.repeat(path_root),
        itertools.repeat(columns),
        itertools.repeat(coerce_int96_timestamp_unit),
        itertools.repeat(s3_additional_kwargs),
        itertools.repeat(use_threads),
        [version_ids.get(p) if isinstance(version_ids, dict) else None for p in paths],
    )
    return _utils.table_refs_to_df(tables=tables, kwargs=arrow_kwargs)


def read_parquet(
    path: Union[str, List[str]],
    path_root: Optional[str] = None,
    dataset: bool = False,
    path_suffix: Union[str, List[str], None] = None,
    path_ignore_suffix: Union[str, List[str], None] = None,
    ignore_empty: bool = True,
    partition_filter: Optional[Callable[[Dict[str, str]], bool]] = None,
    columns: Optional[List[str]] = None,
    validate_schema: bool = False,
    coerce_int96_timestamp_unit: Optional[str] = None,
    last_modified_begin: Optional[datetime.datetime] = None,
    last_modified_end: Optional[datetime.datetime] = None,
    version_id: Optional[Union[str, Dict[str, str]]] = None,
    chunked: Union[bool, int] = False,
    use_threads: Union[bool, int] = True,
    parallelism: int = 200,
    boto3_session: Optional[boto3.Session] = None,
    s3_additional_kwargs: Optional[Dict[str, Any]] = None,
    pyarrow_additional_kwargs: Optional[Dict[str, Any]] = None,
) -> Union[pd.DataFrame, Iterator[pd.DataFrame]]:
    """Read Parquet file(s) from an S3 prefix or list of S3 objects paths.

    The concept of `dataset` enables more complex features like partitioning
    and catalog integration (AWS Glue Catalog).

    This function accepts Unix shell-style wildcards in the path argument.
    * (matches everything), ? (matches any single character),
    [seq] (matches any character in seq), [!seq] (matches any character not in seq).
    If you want to use a path which includes Unix shell-style wildcard characters (`*, ?, []`),
    you can use `glob.escape(path)` before passing the argument to this function.

    Note
    ----
    ``Batching`` (`chunked` argument) (Memory Friendly):

    Used to return an Iterable of DataFrames instead of a regular DataFrame.

<<<<<<< HEAD
    Two batching strategies are available:
=======
    There are two batching strategies on awswrangler:
>>>>>>> d0e82c0f

    - **chunked=True**, a DataFrame is returned for each file in the dataset.

<<<<<<< HEAD
    - **chunked=INTEGER**, a DataFrame is returned with maximum rows equal to the received INTEGER.
=======
    - If **chunked=INTEGER**, awswrangler will iterate on the data by number of rows igual the received INTEGER.
>>>>>>> d0e82c0f

    `P.S.` `chunked=True` if faster and uses less memory while `chunked=INTEGER` is more precise
    in the number of rows.

    Note
    ----
    If `use_threads=True`, the number of threads is obtained from os.cpu_count().

    Note
    ----
    Filtering by `last_modified begin` and `last_modified end` is applied after listing all S3 files

    Parameters
    ----------
    path : Union[str, List[str]]
        S3 prefix (accepts Unix shell-style wildcards)
        (e.g. s3://bucket/prefix) or list of S3 objects paths (e.g. [s3://bucket/key0, s3://bucket/key1]).
    path_root : str, optional
        Root path of the dataset. If dataset=`True`, it is used as a starting point to load partition columns.
    dataset : bool, default False
        If `True`, read a parquet dataset instead of individual file(s), loading all related partitions as columns.
    path_suffix : Union[str, List[str], None]
        Suffix or List of suffixes to be read (e.g. [".gz.parquet", ".snappy.parquet"]).
        If None, reads all files. (default)
    path_ignore_suffix : Union[str, List[str], None]
        Suffix or List of suffixes to be ignored.(e.g. [".csv", "_SUCCESS"]).
        If None, reads all files. (default)
    ignore_empty : bool, default True
        Ignore files with 0 bytes.
    partition_filter : Callable[[Dict[str, str]], bool], optional
        Callback Function filters to apply on PARTITION columns (PUSH-DOWN filter).
        This function must receive a single argument (Dict[str, str]) where keys are partitions
        names and values are partitions values. Partitions values must be strings and the function
        must return a bool, True to read the partition or False to ignore it.
        Ignored if `dataset=False`.
        E.g ``lambda x: True if x["year"] == "2020" and x["month"] == "1" else False``
        https://aws-data-wrangler.readthedocs.io/en/3.0.0a2/tutorials/023%20-%20Flexible%20Partitions%20Filter.html
    columns : List[str], optional
        List of columns to read from the file(s).
    validate_schema : bool, default False
        Check that the schema is consistent across individual files.
    coerce_int96_timestamp_unit : str, optional
        Cast timestamps that are stored in INT96 format to a particular resolution (e.g. "ms").
        Setting to None is equivalent to "ns" and therefore INT96 timestamps are inferred as in nanoseconds.
    last_modified_begin : datetime, optional
        Filter S3 objects by Last modified date.
        Filter is only applied after listing all objects.
    last_modified_end : datetime, optional
        Filter S3 objects by Last modified date.
        Filter is only applied after listing all objects.
    version_id: Optional[Union[str, Dict[str, str]]]
        Version id of the object or mapping of object path to version id.
        (e.g. {'s3://bucket/key0': '121212', 's3://bucket/key1': '343434'})
    chunked : Union[int, bool]
<<<<<<< HEAD
        If passed, the data is split into an iterable of DataFrames (Memory friendly).
        If `True` an iterable of DataFrames is returned without guarantee of chunksize.
        If an `INTEGER` is passed, an iterable of DataFrames is returned with maximum rows
        equal to the received INTEGER.
    use_threads : Union[bool, int], default True
=======
        If passed will split the data in a Iterable of DataFrames (Memory friendly).
        If `True` awswrangler iterates on the data by files in the most efficient way without guarantee of chunksize.
        If an `INTEGER` is passed awswrangler will iterate on the data by number of rows igual the received INTEGER.
    dataset: bool
        If `True` read a parquet dataset instead of simple file(s) loading all the related partitions as columns.
    categories: Optional[List[str]], optional
        List of columns names that should be returned as pandas.Categorical.
        Recommended for memory restricted environments.
    safe : bool, default True
        For certain data types, a cast is needed in order to store the
        data in a pandas DataFrame or Series (e.g. timestamps are always
        stored as nanoseconds in pandas). This option controls whether it
        is a safe cast or not.
    map_types : bool, default True
        True to convert pyarrow DataTypes to pandas ExtensionDtypes. It is
        used to override the default pandas type for conversion of built-in
        pyarrow types or in absence of pandas_metadata in the Table schema.
    use_threads : Union[bool, int]
>>>>>>> d0e82c0f
        True to enable concurrent requests, False to disable multiple threads.
        If enabled, os.cpu_count() is used as the max number of threads.
        If integer is provided, specified number is used.
    parallelism : int, optional
        The requested parallelism of the read. Only used when `distributed` add-on is installed.
        Parallelism may be limited by the number of files of the dataset. 200 by default.
    boto3_session : boto3.Session(), optional
        Boto3 Session. The default boto3 session is used if None is received.
    s3_additional_kwargs : Optional[Dict[str, Any]]
        Forward to S3 botocore requests.
    pyarrow_additional_kwargs : Dict[str, Any], optional
        Forwarded to `to_pandas` method converting from PyArrow tables to Pandas DataFrame.
        Valid values include "split_blocks", "self_destruct", "ignore_metadata".
        e.g. pyarrow_additional_kwargs={'split_blocks': True}.

    Returns
    -------
    Union[pandas.DataFrame, Generator[pandas.DataFrame, None, None]]
        Pandas DataFrame or a Generator in case of `chunked=True`.

    Examples
    --------
    Reading all Parquet files under a prefix

    >>> import awswrangler as wr
    >>> df = wr.s3.read_parquet(path='s3://bucket/prefix/')

    Reading all Parquet files from a list

    >>> import awswrangler as wr
    >>> df = wr.s3.read_parquet(path=['s3://bucket/filename0.parquet', 's3://bucket/filename1.parquet'])

    Reading in chunks (Chunk by file)

    >>> import awswrangler as wr
    >>> dfs = wr.s3.read_parquet(path=['s3://bucket/filename0.csv', 's3://bucket/filename1.csv'], chunked=True)
    >>> for df in dfs:
    >>>     print(df)  # Smaller Pandas DataFrame

    Reading in chunks (Chunk by 1MM rows)

    >>> import awswrangler as wr
    >>> dfs = wr.s3.read_parquet(path=['s3://bucket/filename0.csv', 's3://bucket/filename1.csv'], chunked=1_000_000)
    >>> for df in dfs:
    >>>     print(df)  # 1MM Pandas DataFrame

    Reading Parquet Dataset with PUSH-DOWN filter over partitions

    >>> import awswrangler as wr
    >>> my_filter = lambda x: True if x["city"].startswith("new") else False
    >>> df = wr.s3.read_parquet(path, dataset=True, partition_filter=my_filter)

    """
    paths: List[str] = _path2list(
        path=path,
        boto3_session=boto3_session,
        suffix=path_suffix,
        ignore_suffix=_get_path_ignore_suffix(path_ignore_suffix=path_ignore_suffix),
        last_modified_begin=last_modified_begin,
        last_modified_end=last_modified_end,
        ignore_empty=ignore_empty,
        s3_additional_kwargs=s3_additional_kwargs,
    )
    if not path_root:
        path_root = _get_path_root(path=path, dataset=dataset)
    if path_root and partition_filter:
        paths = _apply_partition_filter(path_root=path_root, paths=paths, filter_func=partition_filter)
    if len(paths) < 1:
        raise exceptions.NoFilesFound(f"No files Found on: {path}.")
    _logger.debug("paths:\n%s", paths)

    version_ids: Optional[Dict[str, str]] = (
        version_id if isinstance(version_id, dict) else {paths[0]: version_id} if isinstance(version_id, str) else None
    )

    # Create PyArrow schema based on file metadata, columns filter, and partitions
    schema = _validate_schemas_from_files(
        validate_schema=validate_schema,
        paths=paths,
        sampling=1.0,
        use_threads=use_threads,
        boto3_session=boto3_session,
        s3_additional_kwargs=s3_additional_kwargs,
        coerce_int96_timestamp_unit=coerce_int96_timestamp_unit,
        version_ids=version_ids,
    )
    if path_root:
        partition_types, _ = _extract_partitions_metadata_from_paths(path=path_root, paths=paths)
        if partition_types:
            partition_schema = pa.schema(
                fields={k: _data_types.athena2pyarrow(dtype=v) for k, v in partition_types.items()}
            )
            schema = pa.unify_schemas([schema, partition_schema])
    if columns:
        schema = pa.schema([schema.field(column) for column in columns], schema.metadata)
    _logger.debug("schema:\n%s", schema)

    arrow_kwargs = _data_types.pyarrow2pandas_defaults(use_threads=use_threads, kwargs=pyarrow_additional_kwargs)

    return _read_parquet(
        paths=paths,
        path_root=path_root,
        schema=schema,
        columns=columns,
        coerce_int96_timestamp_unit=coerce_int96_timestamp_unit,
        chunked=chunked,
        use_threads=use_threads,
        parallelism=parallelism,
        boto3_session=boto3_session,
        s3_additional_kwargs=s3_additional_kwargs,
        arrow_kwargs=arrow_kwargs,
        version_ids=version_ids,
    )


@apply_configs
def read_parquet_table(
    table: str,
    database: str,
    filename_suffix: Union[str, List[str], None] = None,
    filename_ignore_suffix: Union[str, List[str], None] = None,
    catalog_id: Optional[str] = None,
    partition_filter: Optional[Callable[[Dict[str, str]], bool]] = None,
    columns: Optional[List[str]] = None,
    validate_schema: bool = True,
    coerce_int96_timestamp_unit: Optional[str] = None,
    chunked: Union[bool, int] = False,
    use_threads: Union[bool, int] = True,
    parallelism: int = 200,
    boto3_session: Optional[boto3.Session] = None,
    s3_additional_kwargs: Optional[Dict[str, Any]] = None,
    pyarrow_additional_kwargs: Optional[Dict[str, Any]] = None,
) -> Union[pd.DataFrame, Iterator[pd.DataFrame]]:
    """Read Apache Parquet table registered in the AWS Glue Catalog.

    Note
    ----
    ``Batching`` (`chunked` argument) (Memory Friendly):

    Used to return an Iterable of DataFrames instead of a regular DataFrame.

<<<<<<< HEAD
    Two batching strategies are available:
=======
    There are two batching strategies on awswrangler:
>>>>>>> d0e82c0f

    - **chunked=True**, a DataFrame is returned for each file in the dataset.

<<<<<<< HEAD
    - **chunked=INTEGER**, a DataFrame is returned with maximum rows equal to the received INTEGER.
=======
    - If **chunked=INTEGER**, awswrangler will paginate through files slicing and concatenating
      to return DataFrames with the number of row igual the received INTEGER.
>>>>>>> d0e82c0f

    `P.S.` `chunked=True` if faster and uses less memory while `chunked=INTEGER` is more precise
    in the number of rows.

    Note
    ----
    If `use_threads=True`, the number of threads is obtained from os.cpu_count().

    Parameters
    ----------
    table : str
        AWS Glue Catalog table name.
    database : str
        AWS Glue Catalog database name.
    filename_suffix : Union[str, List[str], None]
        Suffix or List of suffixes to be read (e.g. [".gz.parquet", ".snappy.parquet"]).
        If None, read all files. (default)
    filename_ignore_suffix : Union[str, List[str], None]
        Suffix or List of suffixes for S3 keys to be ignored.(e.g. [".csv", "_SUCCESS"]).
        If None, read all files. (default)
    catalog_id : str, optional
        The ID of the Data Catalog from which to retrieve Databases.
        If none is provided, the AWS account ID is used by default.
    partition_filter: Optional[Callable[[Dict[str, str]], bool]]
        Callback Function filters to apply on PARTITION columns (PUSH-DOWN filter).
        This function must receive a single argument (Dict[str, str]) where keys are partitions
        names and values are partitions values. Partitions values must be strings and the function
        must return a bool, True to read the partition or False to ignore it.
        Ignored if `dataset=False`.
        E.g ``lambda x: True if x["year"] == "2020" and x["month"] == "1" else False``
<<<<<<< HEAD
        https://aws-data-wrangler.readthedocs.io/en/3.0.0a2/tutorials/023%20-%20Flexible%20Partitions%20Filter.html
=======
        https://aws-sdk-pandas.readthedocs.io/en/2.16.1/tutorials/023%20-%20Flexible%20Partitions%20Filter.html
>>>>>>> d0e82c0f
    columns : List[str], optional
        List of columns to read from the file(s).
    validate_schema : bool, default False
        Check that the schema is consistent across individual files.
    coerce_int96_timestamp_unit : str, optional
        Cast timestamps that are stored in INT96 format to a particular resolution (e.g. "ms").
        Setting to None is equivalent to "ns" and therefore INT96 timestamps are inferred as in nanoseconds.
    chunked : Union[int, bool]
        If passed, the data is split into an iterable of DataFrames (Memory friendly).
        If `True` an iterable of DataFrames is returned without guarantee of chunksize.
        If an `INTEGER` is passed, an iterable of DataFrames is returned with maximum rows
        equal to the received INTEGER.
    use_threads : Union[bool, int], default True
        True to enable concurrent requests, False to disable multiple threads.
        If enabled, os.cpu_count() is used as the max number of threads.
        If integer is provided, specified number is used.
    parallelism : int, optional
        The requested parallelism of the read. Only used when `distributed` add-on is installed.
        Parallelism may be limited by the number of files of the dataset. 200 by default.
    boto3_session : boto3.Session(), optional
        Boto3 Session. The default boto3 session is used if None is received.
    s3_additional_kwargs : Optional[Dict[str, Any]]
        Forward to S3 botocore requests.
    pyarrow_additional_kwargs : Dict[str, Any], optional
        Forwarded to `to_pandas` method converting from PyArrow tables to Pandas DataFrame.
        Valid values include "split_blocks", "self_destruct", "ignore_metadata".
        e.g. pyarrow_additional_kwargs={'split_blocks': True}.

    Returns
    -------
    Union[pandas.DataFrame, Generator[pandas.DataFrame, None, None]]
        Pandas DataFrame or a Generator in case of `chunked=True`.

    Examples
    --------
    Reading Parquet Table

    >>> import awswrangler as wr
    >>> df = wr.s3.read_parquet_table(database='...', table='...')

    Reading Parquet Table in chunks (Chunk by file)

    >>> import awswrangler as wr
    >>> dfs = wr.s3.read_parquet_table(database='...', table='...', chunked=True)
    >>> for df in dfs:
    >>>     print(df)  # Smaller Pandas DataFrame

    Reading Parquet Dataset with PUSH-DOWN filter over partitions

    >>> import awswrangler as wr
    >>> my_filter = lambda x: True if x["city"].startswith("new") else False
    >>> df = wr.s3.read_parquet_table(path, dataset=True, partition_filter=my_filter)

    """
    client_glue: boto3.client = _utils.client(service_name="glue", session=boto3_session)
    res: Dict[str, Any] = client_glue.get_table(**_catalog_id(catalog_id=catalog_id, DatabaseName=database, Name=table))
    try:
        location: str = res["Table"]["StorageDescriptor"]["Location"]
        path: str = location if location.endswith("/") else f"{location}/"
    except KeyError as ex:
        raise exceptions.InvalidTable(f"Missing s3 location for {database}.{table}.") from ex
    path_root: Optional[str] = None
    paths: Union[str, List[str]] = path
    # If filter is available, fetch & filter out partitions
    # Then list objects & process individual object keys under path_root
    if partition_filter:
        available_partitions_dict = _get_partitions(
            database=database,
            table=table,
            catalog_id=catalog_id,
            boto3_session=boto3_session,
        )
        available_partitions = list(_ensure_locations_are_valid(available_partitions_dict.keys()))
        if available_partitions:
            paths = []
            path_root = path
            partitions: Union[str, List[str]] = _apply_partition_filter(
                path_root=path_root, paths=available_partitions, filter_func=partition_filter
            )
            for partition in partitions:
                paths += _path2list(
                    path=partition,
                    boto3_session=boto3_session,
                    suffix=filename_suffix,
                    ignore_suffix=_get_path_ignore_suffix(path_ignore_suffix=filename_ignore_suffix),
                    s3_additional_kwargs=s3_additional_kwargs,
                )
    df = read_parquet(
        path=paths,
        path_root=path_root,
        dataset=True,
        path_suffix=filename_suffix if path_root is None else None,
        path_ignore_suffix=filename_ignore_suffix if path_root is None else None,
        columns=columns,
        validate_schema=validate_schema,
        coerce_int96_timestamp_unit=coerce_int96_timestamp_unit,
        chunked=chunked,
        use_threads=use_threads,
        parallelism=parallelism,
        boto3_session=boto3_session,
        pyarrow_additional_kwargs=pyarrow_additional_kwargs,
    )

    partial_cast_function = functools.partial(
        _data_types.cast_pandas_with_athena_types, dtype=_extract_partitions_dtypes_from_table_details(response=res)
    )
    if isinstance(df, pd.DataFrame):
        return partial_cast_function(df)
    # df is a generator, so map is needed for casting dtypes
    return map(partial_cast_function, df)


@apply_configs
def read_parquet_metadata(
    path: Union[str, List[str]],
    dataset: bool = False,
    version_id: Optional[Union[str, Dict[str, str]]] = None,
    path_suffix: Optional[str] = None,
    path_ignore_suffix: Optional[str] = None,
    ignore_empty: bool = True,
    ignore_null: bool = False,
    dtype: Optional[Dict[str, str]] = None,
    sampling: float = 1.0,
    coerce_int96_timestamp_unit: Optional[str] = None,
    use_threads: Union[bool, int] = True,
    boto3_session: Optional[boto3.Session] = None,
    s3_additional_kwargs: Optional[Dict[str, Any]] = None,
) -> Tuple[Dict[str, str], Optional[Dict[str, str]]]:
    """Read Apache Parquet file(s) metadata from an S3 prefix or list of S3 objects paths.

    The concept of `dataset` enables more complex features like partitioning
    and catalog integration (AWS Glue Catalog).

    This function accepts Unix shell-style wildcards in the path argument.
    * (matches everything), ? (matches any single character),
    [seq] (matches any character in seq), [!seq] (matches any character not in seq).
    If you want to use a path which includes Unix shell-style wildcard characters (`*, ?, []`),
    you can use `glob.escape(path)` before passing the argument to this function.

    Note
    ----
    If `use_threads=True`, the number of threads is obtained from os.cpu_count().

    Parameters
    ----------
    path : Union[str, List[str]]
        S3 prefix (accepts Unix shell-style wildcards)
        (e.g. s3://bucket/prefix) or list of S3 objects paths (e.g. [s3://bucket/key0, s3://bucket/key1]).
    dataset : bool, default False
        If `True`, read a parquet dataset instead of individual file(s), loading all related partitions as columns.
    version_id : Union[str, Dict[str, str]], optional
        Version id of the object or mapping of object path to version id.
        (e.g. {'s3://bucket/key0': '121212', 's3://bucket/key1': '343434'})
    path_suffix : Union[str, List[str], None]
        Suffix or List of suffixes to be read (e.g. [".gz.parquet", ".snappy.parquet"]).
        If None, reads all files. (default)
    path_ignore_suffix : Union[str, List[str], None]
        Suffix or List of suffixes to be ignored.(e.g. [".csv", "_SUCCESS"]).
        If None, reads all files. (default)
    ignore_empty : bool, default True
        Ignore files with 0 bytes.
    ignore_null : bool, default False
        Ignore columns with null type.
    dtype : Dict[str, str], optional
        Dictionary of columns names and Athena/Glue types to cast.
        Use when you have columns with undetermined data types as partitions columns.
        (e.g. {'col name': 'bigint', 'col2 name': 'int'})
    sampling : float
        Ratio of files metadata to inspect.
        Must be `0.0 < sampling <= 1.0`.
        The higher, the more accurate.
        The lower, the faster.
    use_threads : bool, int
        True to enable concurrent requests, False to disable multiple threads.
        If enabled os.cpu_count() will be used as the max number of threads.
        If integer is provided, specified number is used.
    boto3_session : boto3.Session(), optional
        Boto3 Session. The default boto3 session will be used if boto3_session receive None.
    s3_additional_kwargs : Optional[Dict[str, Any]]
        Forward to S3 botocore requests.

    Returns
    -------
    Tuple[Dict[str, str], Optional[Dict[str, str]]]
        columns_types: Dictionary with keys as column names and values as
        data types (e.g. {'col0': 'bigint', 'col1': 'double'}). /
        partitions_types: Dictionary with keys as partition names
        and values as data types (e.g. {'col2': 'date'}).

    Examples
    --------
    Reading all Parquet files (with partitions) metadata under a prefix

    >>> import awswrangler as wr
    >>> columns_types, partitions_types = wr.s3.read_parquet_metadata(path='s3://bucket/prefix/', dataset=True)

    Reading all Parquet files metadata from a list

    >>> import awswrangler as wr
    >>> columns_types, partitions_types = wr.s3.read_parquet_metadata(path=[
    ...     's3://bucket/filename0.parquet',
    ...     's3://bucket/filename1.parquet'
    ... ])

    """
    return _read_parquet_metadata(
        path=path,
        version_id=version_id,
        path_suffix=path_suffix,
        path_ignore_suffix=path_ignore_suffix,
        ignore_empty=ignore_empty,
        ignore_null=ignore_null,
        dtype=dtype,
        sampling=sampling,
        dataset=dataset,
        use_threads=use_threads,
        s3_additional_kwargs=s3_additional_kwargs,
        boto3_session=boto3_session,
        coerce_int96_timestamp_unit=coerce_int96_timestamp_unit,
    )[:2]<|MERGE_RESOLUTION|>--- conflicted
+++ resolved
@@ -401,19 +401,11 @@
 
     Used to return an Iterable of DataFrames instead of a regular DataFrame.
 
-<<<<<<< HEAD
     Two batching strategies are available:
-=======
-    There are two batching strategies on awswrangler:
->>>>>>> d0e82c0f
 
     - **chunked=True**, a DataFrame is returned for each file in the dataset.
 
-<<<<<<< HEAD
     - **chunked=INTEGER**, a DataFrame is returned with maximum rows equal to the received INTEGER.
-=======
-    - If **chunked=INTEGER**, awswrangler will iterate on the data by number of rows igual the received INTEGER.
->>>>>>> d0e82c0f
 
     `P.S.` `chunked=True` if faster and uses less memory while `chunked=INTEGER` is more precise
     in the number of rows.
@@ -468,32 +460,11 @@
         Version id of the object or mapping of object path to version id.
         (e.g. {'s3://bucket/key0': '121212', 's3://bucket/key1': '343434'})
     chunked : Union[int, bool]
-<<<<<<< HEAD
         If passed, the data is split into an iterable of DataFrames (Memory friendly).
         If `True` an iterable of DataFrames is returned without guarantee of chunksize.
         If an `INTEGER` is passed, an iterable of DataFrames is returned with maximum rows
         equal to the received INTEGER.
     use_threads : Union[bool, int], default True
-=======
-        If passed will split the data in a Iterable of DataFrames (Memory friendly).
-        If `True` awswrangler iterates on the data by files in the most efficient way without guarantee of chunksize.
-        If an `INTEGER` is passed awswrangler will iterate on the data by number of rows igual the received INTEGER.
-    dataset: bool
-        If `True` read a parquet dataset instead of simple file(s) loading all the related partitions as columns.
-    categories: Optional[List[str]], optional
-        List of columns names that should be returned as pandas.Categorical.
-        Recommended for memory restricted environments.
-    safe : bool, default True
-        For certain data types, a cast is needed in order to store the
-        data in a pandas DataFrame or Series (e.g. timestamps are always
-        stored as nanoseconds in pandas). This option controls whether it
-        is a safe cast or not.
-    map_types : bool, default True
-        True to convert pyarrow DataTypes to pandas ExtensionDtypes. It is
-        used to override the default pandas type for conversion of built-in
-        pyarrow types or in absence of pandas_metadata in the Table schema.
-    use_threads : Union[bool, int]
->>>>>>> d0e82c0f
         True to enable concurrent requests, False to disable multiple threads.
         If enabled, os.cpu_count() is used as the max number of threads.
         If integer is provided, specified number is used.
@@ -635,20 +606,11 @@
 
     Used to return an Iterable of DataFrames instead of a regular DataFrame.
 
-<<<<<<< HEAD
     Two batching strategies are available:
-=======
-    There are two batching strategies on awswrangler:
->>>>>>> d0e82c0f
 
     - **chunked=True**, a DataFrame is returned for each file in the dataset.
 
-<<<<<<< HEAD
     - **chunked=INTEGER**, a DataFrame is returned with maximum rows equal to the received INTEGER.
-=======
-    - If **chunked=INTEGER**, awswrangler will paginate through files slicing and concatenating
-      to return DataFrames with the number of row igual the received INTEGER.
->>>>>>> d0e82c0f
 
     `P.S.` `chunked=True` if faster and uses less memory while `chunked=INTEGER` is more precise
     in the number of rows.
@@ -679,11 +641,7 @@
         must return a bool, True to read the partition or False to ignore it.
         Ignored if `dataset=False`.
         E.g ``lambda x: True if x["year"] == "2020" and x["month"] == "1" else False``
-<<<<<<< HEAD
-        https://aws-data-wrangler.readthedocs.io/en/3.0.0a2/tutorials/023%20-%20Flexible%20Partitions%20Filter.html
-=======
         https://aws-sdk-pandas.readthedocs.io/en/2.16.1/tutorials/023%20-%20Flexible%20Partitions%20Filter.html
->>>>>>> d0e82c0f
     columns : List[str], optional
         List of columns to read from the file(s).
     validate_schema : bool, default False
