--- conflicted
+++ resolved
@@ -494,19 +494,12 @@
 
     Two batching strategies are available:
 
-<<<<<<< HEAD
-    - **chunked=True**, a DataFrame is returned for each file in the dataset.
-
-    - **chunked=INTEGER**, a DataFrame is returned with maximum rows equal to the received INTEGER.
-=======
-    - If **chunked=True**, depending on the size of the data, one or more data frames will be
-      returned per each file in the path/dataset.
-      Unlike **chunked=INTEGER**, rows from different files will not be mixed in the resulting data frames.
-
-    - If **chunked=INTEGER**, awswrangler will iterate on the data by number of rows egual the received INTEGER.
->>>>>>> 9b5db442
-
-    `P.S.` `chunked=True` if faster and uses less memory while `chunked=INTEGER` is more precise
+    - If **chunked=True**, depending on the size of the data, one or more data frames are returned per file in the path/dataset.
+      Unlike **chunked=INTEGER**, rows from different files are not mixed in the resulting data frames.
+
+    - If **chunked=INTEGER**, awswrangler iterates on the data by number of rows equal to the received INTEGER.
+
+    `P.S.` `chunked=True` is faster and uses less memory while `chunked=INTEGER` is more precise
     in the number of rows.
 
     Note
@@ -559,32 +552,11 @@
         Version id of the object or mapping of object path to version id.
         (e.g. {'s3://bucket/key0': '121212', 's3://bucket/key1': '343434'})
     chunked : Union[int, bool]
-<<<<<<< HEAD
         If passed, the data is split into an iterable of DataFrames (Memory friendly).
         If `True` an iterable of DataFrames is returned without guarantee of chunksize.
         If an `INTEGER` is passed, an iterable of DataFrames is returned with maximum rows
         equal to the received INTEGER.
     use_threads : Union[bool, int], default True
-=======
-        If passed will split the data in a Iterable of DataFrames (Memory friendly).
-        If `True` awswrangler iterates on the data by files in the most efficient way without guarantee of chunksize.
-        If an `INTEGER` is passed awswrangler will iterate on the data by number of rows egual the received INTEGER.
-    dataset: bool
-        If `True` read a parquet dataset instead of simple file(s) loading all the related partitions as columns.
-    categories: Optional[List[str]], optional
-        List of columns names that should be returned as pandas.Categorical.
-        Recommended for memory restricted environments.
-    safe : bool, default True
-        For certain data types, a cast is needed in order to store the
-        data in a pandas DataFrame or Series (e.g. timestamps are always
-        stored as nanoseconds in pandas). This option controls whether it
-        is a safe cast or not.
-    map_types : bool, default True
-        True to convert pyarrow DataTypes to pandas ExtensionDtypes. It is
-        used to override the default pandas type for conversion of built-in
-        pyarrow types or in absence of pandas_metadata in the Table schema.
-    use_threads : Union[bool, int]
->>>>>>> 9b5db442
         True to enable concurrent requests, False to disable multiple threads.
         If enabled, os.cpu_count() is used as the max number of threads.
         If integer is provided, specified number is used.
@@ -842,20 +814,12 @@
 
     Two batching strategies are available:
 
-<<<<<<< HEAD
-    - **chunked=True**, a DataFrame is returned for each file in the dataset.
-
-    - **chunked=INTEGER**, a DataFrame is returned with maximum rows equal to the received INTEGER.
-=======
-    - If **chunked=True**, depending on the size of the data, one or more data frames will be
-      returned per each file in the path/dataset.
+    - If **chunked=True**, depending on the size of the data, one or more data frames are returned per file in the path/dataset.
       Unlike **chunked=INTEGER**, rows from different files will not be mixed in the resulting data frames.
 
-    - If **chunked=INTEGER**, awswrangler will paginate through files slicing and concatenating
-      to return DataFrames with the number of rows egual the received INTEGER.
->>>>>>> 9b5db442
-
-    `P.S.` `chunked=True` if faster and uses less memory while `chunked=INTEGER` is more precise
+    - If **chunked=INTEGER**, awswrangler will iterate on the data by number of rows equal the received INTEGER.
+
+    `P.S.` `chunked=True` is faster and uses less memory while `chunked=INTEGER` is more precise
     in the number of rows.
 
     Note
