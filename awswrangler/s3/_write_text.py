"""Amazon S3 Text Write Module (PRIVATE)."""

import csv
import logging
import uuid
from distutils.version import LooseVersion
from typing import Any, Dict, List, Optional, Tuple, Union

import boto3
import pandas as pd
from pandas.io.common import infer_compression

from awswrangler import _data_types, _utils, catalog, exceptions, lakeformation
from awswrangler._config import apply_configs
from awswrangler.s3._delete import delete_objects
from awswrangler.s3._fs import open_s3_object
from awswrangler.s3._write import _COMPRESSION_2_EXT, _apply_dtype, _sanitize, _validate_args
from awswrangler.s3._write_dataset import _to_dataset

_logger: logging.Logger = logging.getLogger(__name__)


def _get_write_details(path: str, pandas_kwargs: Dict[str, Any]) -> Tuple[str, Optional[str], Optional[str]]:
    if pandas_kwargs.get("compression", "infer") == "infer":
        pandas_kwargs["compression"] = infer_compression(path, compression="infer")
    mode: str = "w" if pandas_kwargs.get("compression") is None else "wb"
    encoding: Optional[str] = pandas_kwargs.get("encoding", "utf-8")
    newline: Optional[str] = pandas_kwargs.get("lineterminator", "")
    return mode, encoding, newline


def _to_text(
    file_format: str,
    df: pd.DataFrame,
    use_threads: Union[bool, int],
    boto3_session: Optional[boto3.Session],
    s3_additional_kwargs: Optional[Dict[str, str]],
    path: Optional[str] = None,
    path_root: Optional[str] = None,
    filename_prefix: Optional[str] = uuid.uuid4().hex,
    **pandas_kwargs: Any,
) -> List[str]:
    if df.empty is True:
        raise exceptions.EmptyDataFrame("DataFrame cannot be empty.")
    if path is None and path_root is not None:
        file_path: str = (
            f"{path_root}{filename_prefix}.{file_format}{_COMPRESSION_2_EXT.get(pandas_kwargs.get('compression'))}"
        )
    elif path is not None and path_root is None:
        file_path = path
    else:
        raise RuntimeError("path and path_root received at the same time.")

    mode, encoding, newline = _get_write_details(path=file_path, pandas_kwargs=pandas_kwargs)
    with open_s3_object(
        path=file_path,
        mode=mode,
        use_threads=use_threads,
        s3_additional_kwargs=s3_additional_kwargs,
        boto3_session=boto3_session,
        encoding=encoding,
        newline=newline,
    ) as f:
        _logger.debug("pandas_kwargs: %s", pandas_kwargs)
        if file_format == "csv":
            df.to_csv(f, mode=mode, **pandas_kwargs)
        elif file_format == "json":
            df.to_json(f, **pandas_kwargs)
    return [file_path]


@apply_configs
def to_csv(  # pylint: disable=too-many-arguments,too-many-locals,too-many-statements,too-many-branches
    df: pd.DataFrame,
    path: Optional[str] = None,
    sep: str = ",",
    index: bool = True,
    columns: Optional[List[str]] = None,
    use_threads: Union[bool, int] = True,
    boto3_session: Optional[boto3.Session] = None,
    s3_additional_kwargs: Optional[Dict[str, Any]] = None,
    sanitize_columns: bool = False,
    dataset: bool = False,
    filename_prefix: Optional[str] = None,
    partition_cols: Optional[List[str]] = None,
    bucketing_info: Optional[Tuple[List[str], int]] = None,
    concurrent_partitioning: bool = False,
    mode: Optional[str] = None,
    catalog_versioning: bool = False,
    schema_evolution: bool = False,
    database: Optional[str] = None,
    table: Optional[str] = None,
    table_type: Optional[str] = None,
    transaction_id: Optional[str] = None,
    dtype: Optional[Dict[str, str]] = None,
    description: Optional[str] = None,
    parameters: Optional[Dict[str, str]] = None,
    columns_comments: Optional[Dict[str, str]] = None,
    regular_partitions: bool = True,
    projection_enabled: bool = False,
    projection_types: Optional[Dict[str, str]] = None,
    projection_ranges: Optional[Dict[str, str]] = None,
    projection_values: Optional[Dict[str, str]] = None,
    projection_intervals: Optional[Dict[str, str]] = None,
    projection_digits: Optional[Dict[str, str]] = None,
    catalog_id: Optional[str] = None,
    **pandas_kwargs: Any,
) -> Dict[str, Union[List[str], Dict[str, List[str]]]]:
    """Write CSV file or dataset on Amazon S3.

    The concept of Dataset goes beyond the simple idea of ordinary files and enable more
    complex features like partitioning and catalog integration (Amazon Athena/AWS Glue Catalog).

    Note
    ----
    If database` and `table` arguments are passed, the table name and all column names
    will be automatically sanitized using `wr.catalog.sanitize_table_name` and `wr.catalog.sanitize_column_name`.
    Please, pass `sanitize_columns=True` to enforce this behaviour always.

    Note
    ----
    If `table` and `database` arguments are passed, `pandas_kwargs` will be ignored due
    restrictive quoting, date_format, escapechar and encoding required by Athena/Glue Catalog.

    Note
    ----
    Compression: The minimum acceptable version to achieve it is Pandas 1.2.0 that requires Python >= 3.7.1.

    Note
    ----
    In case of `use_threads=True` the number of threads
    that will be spawned will be gotten from os.cpu_count().

    Parameters
    ----------
    df: pandas.DataFrame
        Pandas DataFrame https://pandas.pydata.org/pandas-docs/stable/reference/api/pandas.DataFrame.html
    path : str, optional
        Amazon S3 path (e.g. s3://bucket/prefix/filename.csv) (for dataset e.g. ``s3://bucket/prefix``).
        Required if dataset=False or when creating a new dataset
    sep : str
        String of length 1. Field delimiter for the output file.
    index : bool
        Write row names (index).
    columns : Optional[List[str]]
        Columns to write.
    use_threads : bool, int
        True to enable concurrent requests, False to disable multiple threads.
        If enabled os.cpu_count() will be used as the max number of threads.
        If integer is provided, specified number is used.
    boto3_session : boto3.Session(), optional
        Boto3 Session. The default boto3 Session will be used if boto3_session receive None.
    s3_additional_kwargs : Optional[Dict[str, Any]]
        Forwarded to botocore requests.
        e.g. s3_additional_kwargs={'ServerSideEncryption': 'aws:kms', 'SSEKMSKeyId': 'YOUR_KMS_KEY_ARN'}
    sanitize_columns : bool
        True to sanitize columns names or False to keep it as is.
        True value is forced if `dataset=True`.
    dataset : bool
        If True store as a dataset instead of ordinary file(s)
        If True, enable all follow arguments:
        partition_cols, mode, database, table, description, parameters, columns_comments, concurrent_partitioning,
        catalog_versioning, projection_enabled, projection_types, projection_ranges, projection_values,
        projection_intervals, projection_digits, catalog_id, schema_evolution.
    filename_prefix: str, optional
        If dataset=True, add a filename prefix to the output files.
    partition_cols: List[str], optional
        List of column names that will be used to create partitions. Only takes effect if dataset=True.
    bucketing_info: Tuple[List[str], int], optional
        Tuple consisting of the column names used for bucketing as the first element and the number of buckets as the
        second element.
        Only `str`, `int` and `bool` are supported as column data types for bucketing.
    concurrent_partitioning: bool
        If True will increase the parallelism level during the partitions writing. It will decrease the
        writing time and increase the memory usage.
<<<<<<< HEAD
        https://aws-data-wrangler.readthedocs.io/en/3.0.0a2/tutorials/022%20-%20Writing%20Partitions%20Concurrently.html
    mode : str, optional
        ``append`` (Default), ``overwrite``, ``overwrite_partitions``. Only takes effect if dataset=True.
        For details check the related tutorial:
        https://aws-data-wrangler.readthedocs.io/en/3.0.0a2/stubs/awswrangler.s3.to_parquet.html#awswrangler.s3.to_parquet
=======
        https://aws-sdk-pandas.readthedocs.io/en/2.16.1/tutorials/022%20-%20Writing%20Partitions%20Concurrently.html
    mode : str, optional
        ``append`` (Default), ``overwrite``, ``overwrite_partitions``. Only takes effect if dataset=True.
        For details check the related tutorial:
        https://aws-sdk-pandas.readthedocs.io/en/2.16.1/stubs/awswrangler.s3.to_parquet.html#awswrangler.s3.to_parquet
>>>>>>> d0e82c0f
    catalog_versioning : bool
        If True and `mode="overwrite"`, creates an archived version of the table catalog before updating it.
    schema_evolution : bool
        If True allows schema evolution (new or missing columns), otherwise a exception will be raised.
        (Only considered if dataset=True and mode in ("append", "overwrite_partitions")). False by default.
        Related tutorial:
<<<<<<< HEAD
        https://aws-data-wrangler.readthedocs.io/en/3.0.0a2/tutorials/014%20-%20Schema%20Evolution.html
=======
        https://aws-sdk-pandas.readthedocs.io/en/2.16.1/tutorials/014%20-%20Schema%20Evolution.html
>>>>>>> d0e82c0f
    database : str, optional
        Glue/Athena catalog: Database name.
    table : str, optional
        Glue/Athena catalog: Table name.
    table_type: str, optional
        The type of the Glue Table. Set to EXTERNAL_TABLE if None
    transaction_id: str, optional
        The ID of the transaction when writing to a Governed Table.
    dtype : Dict[str, str], optional
        Dictionary of columns names and Athena/Glue types to be casted.
        Useful when you have columns with undetermined or mixed data types.
        (e.g. {'col name': 'bigint', 'col2 name': 'int'})
    description : str, optional
        Glue/Athena catalog: Table description
    parameters : Dict[str, str], optional
        Glue/Athena catalog: Key/value pairs to tag the table.
    columns_comments : Dict[str, str], optional
        Glue/Athena catalog:
        Columns names and the related comments (e.g. {'col0': 'Column 0.', 'col1': 'Column 1.', 'col2': 'Partition.'}).
    regular_partitions : bool
        Create regular partitions (Non projected partitions) on Glue Catalog.
        Disable when you will work only with Partition Projection.
        Keep enabled even when working with projections is useful to keep
        Redshift Spectrum working with the regular partitions.
    projection_enabled : bool
        Enable Partition Projection on Athena (https://docs.aws.amazon.com/athena/latest/ug/partition-projection.html)
    projection_types : Optional[Dict[str, str]]
        Dictionary of partitions names and Athena projections types.
        Valid types: "enum", "integer", "date", "injected"
        https://docs.aws.amazon.com/athena/latest/ug/partition-projection-supported-types.html
        (e.g. {'col_name': 'enum', 'col2_name': 'integer'})
    projection_ranges: Optional[Dict[str, str]]
        Dictionary of partitions names and Athena projections ranges.
        https://docs.aws.amazon.com/athena/latest/ug/partition-projection-supported-types.html
        (e.g. {'col_name': '0,10', 'col2_name': '-1,8675309'})
    projection_values: Optional[Dict[str, str]]
        Dictionary of partitions names and Athena projections values.
        https://docs.aws.amazon.com/athena/latest/ug/partition-projection-supported-types.html
        (e.g. {'col_name': 'A,B,Unknown', 'col2_name': 'foo,boo,bar'})
    projection_intervals: Optional[Dict[str, str]]
        Dictionary of partitions names and Athena projections intervals.
        https://docs.aws.amazon.com/athena/latest/ug/partition-projection-supported-types.html
        (e.g. {'col_name': '1', 'col2_name': '5'})
    projection_digits: Optional[Dict[str, str]]
        Dictionary of partitions names and Athena projections digits.
        https://docs.aws.amazon.com/athena/latest/ug/partition-projection-supported-types.html
        (e.g. {'col_name': '1', 'col2_name': '2'})
    catalog_id : str, optional
        The ID of the Data Catalog from which to retrieve Databases.
        If none is provided, the AWS account ID is used by default.
    pandas_kwargs :
        KEYWORD arguments forwarded to pandas.DataFrame.to_csv(). You can NOT pass `pandas_kwargs` explicit, just add
        valid Pandas arguments in the function call and awswrangler will accept it.
        e.g. wr.s3.to_csv(df, path, sep='|', na_rep='NULL', decimal=',')
        https://pandas.pydata.org/pandas-docs/stable/reference/api/pandas.DataFrame.to_csv.html

    Returns
    -------
    Dict[str, Union[List[str], Dict[str, List[str]]]]
        Dictionary with:
        'paths': List of all stored files paths on S3.
        'partitions_values': Dictionary of partitions added with keys as S3 path locations
        and values as a list of partitions values as str.

    Examples
    --------
    Writing single file

    >>> import awswrangler as wr
    >>> import pandas as pd
    >>> wr.s3.to_csv(
    ...     df=pd.DataFrame({'col': [1, 2, 3]}),
    ...     path='s3://bucket/prefix/my_file.csv',
    ... )
    {
        'paths': ['s3://bucket/prefix/my_file.csv'],
        'partitions_values': {}
    }

    Writing single file with pandas_kwargs

    >>> import awswrangler as wr
    >>> import pandas as pd
    >>> wr.s3.to_csv(
    ...     df=pd.DataFrame({'col': [1, 2, 3]}),
    ...     path='s3://bucket/prefix/my_file.csv',
    ...     sep='|',
    ...     na_rep='NULL',
    ...     decimal=','
    ... )
    {
        'paths': ['s3://bucket/prefix/my_file.csv'],
        'partitions_values': {}
    }

    Writing single file encrypted with a KMS key

    >>> import awswrangler as wr
    >>> import pandas as pd
    >>> wr.s3.to_csv(
    ...     df=pd.DataFrame({'col': [1, 2, 3]}),
    ...     path='s3://bucket/prefix/my_file.csv',
    ...     s3_additional_kwargs={
    ...         'ServerSideEncryption': 'aws:kms',
    ...         'SSEKMSKeyId': 'YOUR_KMS_KEY_ARN'
    ...     }
    ... )
    {
        'paths': ['s3://bucket/prefix/my_file.csv'],
        'partitions_values': {}
    }

    Writing partitioned dataset

    >>> import awswrangler as wr
    >>> import pandas as pd
    >>> wr.s3.to_csv(
    ...     df=pd.DataFrame({
    ...         'col': [1, 2, 3],
    ...         'col2': ['A', 'A', 'B']
    ...     }),
    ...     path='s3://bucket/prefix',
    ...     dataset=True,
    ...     partition_cols=['col2']
    ... )
    {
        'paths': ['s3://.../col2=A/x.csv', 's3://.../col2=B/y.csv'],
        'partitions_values: {
            's3://.../col2=A/': ['A'],
            's3://.../col2=B/': ['B']
        }
    }

    Writing bucketed dataset

    >>> import awswrangler as wr
    >>> import pandas as pd
    >>> wr.s3.to_csv(
    ...     df=pd.DataFrame({
    ...         'col': [1, 2, 3],
    ...         'col2': ['A', 'A', 'B']
    ...     }),
    ...     path='s3://bucket/prefix',
    ...     dataset=True,
    ...     bucketing_info=(["col2"], 2)
    ... )
    {
        'paths': ['s3://.../x_bucket-00000.csv', 's3://.../col2=B/x_bucket-00001.csv'],
        'partitions_values: {}
    }

    Writing dataset to S3 with metadata on Athena/Glue Catalog.

    >>> import awswrangler as wr
    >>> import pandas as pd
    >>> wr.s3.to_csv(
    ...     df=pd.DataFrame({
    ...         'col': [1, 2, 3],
    ...         'col2': ['A', 'A', 'B']
    ...     }),
    ...     path='s3://bucket/prefix',
    ...     dataset=True,
    ...     partition_cols=['col2'],
    ...     database='default',  # Athena/Glue database
    ...     table='my_table'  # Athena/Glue table
    ... )
    {
        'paths': ['s3://.../col2=A/x.csv', 's3://.../col2=B/y.csv'],
        'partitions_values: {
            's3://.../col2=A/': ['A'],
            's3://.../col2=B/': ['B']
        }
    }

    Writing dataset to Glue governed table

    >>> import awswrangler as wr
    >>> import pandas as pd
    >>> wr.s3.to_csv(
    ...     df=pd.DataFrame({
    ...         'col': [1, 2, 3],
    ...         'col2': ['A', 'A', 'B'],
    ...         'col3': [None, None, None]
    ...     }),
    ...     dataset=True,
    ...     mode='append',
    ...     database='default',  # Athena/Glue database
    ...     table='my_table',  # Athena/Glue table
    ...     table_type='GOVERNED',
    ...     transaction_id="xxx",
    ... )
    {
        'paths': ['s3://.../x.csv'],
        'partitions_values: {}
    }

    Writing dataset casting empty column data type

    >>> import awswrangler as wr
    >>> import pandas as pd
    >>> wr.s3.to_csv(
    ...     df=pd.DataFrame({
    ...         'col': [1, 2, 3],
    ...         'col2': ['A', 'A', 'B'],
    ...         'col3': [None, None, None]
    ...     }),
    ...     path='s3://bucket/prefix',
    ...     dataset=True,
    ...     database='default',  # Athena/Glue database
    ...     table='my_table'  # Athena/Glue table
    ...     dtype={'col3': 'date'}
    ... )
    {
        'paths': ['s3://.../x.csv'],
        'partitions_values: {}
    }

    """
    if "pandas_kwargs" in pandas_kwargs:
        raise exceptions.InvalidArgument(
            "You can NOT pass `pandas_kwargs` explicit, just add valid "
            "Pandas arguments in the function call and awswrangler will accept it."
            "e.g. wr.s3.to_csv(df, path, sep='|', na_rep='NULL', decimal=',', compression='gzip')"
        )
    if pandas_kwargs.get("compression") and str(pd.__version__) < LooseVersion("1.2.0"):
        raise exceptions.InvalidArgument(
            f"CSV compression on S3 is not supported for Pandas version {pd.__version__}. "
            "The minimum acceptable version to achive it is Pandas 1.2.0 that requires Python >=3.7.1."
        )
    _validate_args(
        df=df,
        table=table,
        database=database,
        dataset=dataset,
        path=path,
        partition_cols=partition_cols,
        bucketing_info=bucketing_info,
        mode=mode,
        description=description,
        parameters=parameters,
        columns_comments=columns_comments,
    )

    # Initializing defaults
    partition_cols = partition_cols if partition_cols else []
    dtype = dtype if dtype else {}
    partitions_values: Dict[str, List[str]] = {}
    mode = "append" if mode is None else mode
    commit_trans: bool = False
    if transaction_id:
        table_type = "GOVERNED"
    filename_prefix = filename_prefix + uuid.uuid4().hex if filename_prefix else uuid.uuid4().hex
    session: boto3.Session = _utils.ensure_session(session=boto3_session)

    # Sanitize table to respect Athena's standards
    if (sanitize_columns is True) or (database is not None and table is not None):
        df, dtype, partition_cols = _sanitize(df=df, dtype=dtype, partition_cols=partition_cols)

    # Evaluating dtype
    catalog_table_input: Optional[Dict[str, Any]] = None
    if database and table:
        catalog_table_input = catalog._get_table_input(  # pylint: disable=protected-access
            database=database, table=table, boto3_session=session, transaction_id=transaction_id, catalog_id=catalog_id
        )

        catalog_path: Optional[str] = None
        if catalog_table_input:
            table_type = catalog_table_input["TableType"]
            catalog_path = catalog_table_input.get("StorageDescriptor", {}).get("Location")
        if path is None:
            if catalog_path:
                path = catalog_path
            else:
                raise exceptions.InvalidArgumentValue(
                    "Glue table does not exist in the catalog. Please pass the `path` argument to create it."
                )
        elif path and catalog_path:
            if path.rstrip("/") != catalog_path.rstrip("/"):
                raise exceptions.InvalidArgumentValue(
                    f"The specified path: {path}, does not match the existing Glue catalog table path: {catalog_path}"
                )
        if pandas_kwargs.get("compression") not in ("gzip", "bz2", None):
            raise exceptions.InvalidArgumentCombination(
                "If database and table are given, you must use one of these compressions: gzip, bz2 or None."
            )
        if (table_type == "GOVERNED") and (not transaction_id):
            _logger.debug("`transaction_id` not specified for GOVERNED table, starting transaction")
            transaction_id = lakeformation.start_transaction(read_only=False, boto3_session=boto3_session)
            commit_trans = True

    df = _apply_dtype(df=df, dtype=dtype, catalog_table_input=catalog_table_input, mode=mode)

    paths: List[str] = []
    if dataset is False:
        pandas_kwargs["sep"] = sep
        pandas_kwargs["index"] = index
        pandas_kwargs["columns"] = columns
        _to_text(
            file_format="csv",
            df=df,
            use_threads=use_threads,
            path=path,
            boto3_session=session,
            s3_additional_kwargs=s3_additional_kwargs,
            **pandas_kwargs,
        )
        paths = [path]  # type: ignore
    else:
        compression: Optional[str] = pandas_kwargs.get("compression", None)
        if database and table:
            quoting: Optional[int] = csv.QUOTE_NONE
            escapechar: Optional[str] = "\\"
            header: Union[bool, List[str]] = pandas_kwargs.get("header", False)
            date_format: Optional[str] = "%Y-%m-%d %H:%M:%S.%f"
            pd_kwargs: Dict[str, Any] = {}
        else:
            quoting = pandas_kwargs.get("quoting", None)
            escapechar = pandas_kwargs.get("escapechar", None)
            header = pandas_kwargs.get("header", True)
            date_format = pandas_kwargs.get("date_format", None)
            pd_kwargs = pandas_kwargs.copy()
            pd_kwargs.pop("quoting", None)
            pd_kwargs.pop("escapechar", None)
            pd_kwargs.pop("header", None)
            pd_kwargs.pop("date_format", None)
            pd_kwargs.pop("compression", None)

        df = df[columns] if columns else df

        columns_types: Dict[str, str] = {}
        partitions_types: Dict[str, str] = {}

        if database and table:
            columns_types, partitions_types = _data_types.athena_types_from_pandas_partitioned(
                df=df, index=index, partition_cols=partition_cols, dtype=dtype, index_left=True
            )
            if schema_evolution is False:
                _utils.check_schema_changes(columns_types=columns_types, table_input=catalog_table_input, mode=mode)

            if (catalog_table_input is None) and (table_type == "GOVERNED"):
                catalog._create_csv_table(  # pylint: disable=protected-access
                    database=database,
                    table=table,
                    path=path,
                    columns_types=columns_types,
                    table_type=table_type,
                    partitions_types=partitions_types,
                    bucketing_info=bucketing_info,
                    description=description,
                    parameters=parameters,
                    columns_comments=columns_comments,
                    boto3_session=session,
                    mode=mode,
                    transaction_id=transaction_id,
                    schema_evolution=schema_evolution,
                    catalog_versioning=catalog_versioning,
                    sep=sep,
                    projection_enabled=projection_enabled,
                    projection_types=projection_types,
                    projection_ranges=projection_ranges,
                    projection_values=projection_values,
                    projection_intervals=projection_intervals,
                    projection_digits=projection_digits,
                    projection_storage_location_template=None,
                    catalog_table_input=catalog_table_input,
                    catalog_id=catalog_id,
                    compression=pandas_kwargs.get("compression"),
                    skip_header_line_count=None,
                    serde_library=None,
                    serde_parameters=None,
                )
                catalog_table_input = catalog._get_table_input(  # pylint: disable=protected-access
                    database=database,
                    table=table,
                    boto3_session=session,
                    transaction_id=transaction_id,
                    catalog_id=catalog_id,
                )

        paths, partitions_values = _to_dataset(
            func=_to_text,
            concurrent_partitioning=concurrent_partitioning,
            df=df,
            path_root=path,  # type: ignore
            index=index,
            sep=sep,
            compression=compression,
            catalog_id=catalog_id,
            database=database,
            table=table,
            table_type=table_type,
            transaction_id=transaction_id,
            filename_prefix=filename_prefix,
            use_threads=use_threads,
            partition_cols=partition_cols,
            partitions_types=partitions_types,
            bucketing_info=bucketing_info,
            mode=mode,
            boto3_session=session,
            s3_additional_kwargs=s3_additional_kwargs,
            file_format="csv",
            quoting=quoting,
            escapechar=escapechar,
            header=header,
            date_format=date_format,
            **pd_kwargs,
        )
        if database and table:
            try:
                serde_info: Dict[str, Any] = {}
                if catalog_table_input:
                    serde_info = catalog_table_input["StorageDescriptor"]["SerdeInfo"]
                serde_library: Optional[str] = serde_info.get("SerializationLibrary", None)
                serde_parameters: Optional[Dict[str, str]] = serde_info.get("Parameters", None)
                catalog._create_csv_table(  # pylint: disable=protected-access
                    database=database,
                    table=table,
                    path=path,
                    columns_types=columns_types,
                    table_type=table_type,
                    partitions_types=partitions_types,
                    bucketing_info=bucketing_info,
                    description=description,
                    parameters=parameters,
                    columns_comments=columns_comments,
                    boto3_session=session,
                    mode=mode,
                    transaction_id=transaction_id,
                    catalog_versioning=catalog_versioning,
                    schema_evolution=schema_evolution,
                    sep=sep,
                    projection_enabled=projection_enabled,
                    projection_types=projection_types,
                    projection_ranges=projection_ranges,
                    projection_values=projection_values,
                    projection_intervals=projection_intervals,
                    projection_digits=projection_digits,
                    projection_storage_location_template=None,
                    catalog_table_input=catalog_table_input,
                    catalog_id=catalog_id,
                    compression=pandas_kwargs.get("compression"),
                    skip_header_line_count=True if header else None,
                    serde_library=serde_library,
                    serde_parameters=serde_parameters,
                )
                if partitions_values and (regular_partitions is True) and (table_type != "GOVERNED"):
                    _logger.debug("partitions_values:\n%s", partitions_values)
                    catalog.add_csv_partitions(
                        database=database,
                        table=table,
                        partitions_values=partitions_values,
                        bucketing_info=bucketing_info,
                        boto3_session=session,
                        sep=sep,
                        serde_library=serde_library,
                        serde_parameters=serde_parameters,
                        catalog_id=catalog_id,
                        columns_types=columns_types,
                        compression=pandas_kwargs.get("compression"),
                    )
                if commit_trans:
                    lakeformation.commit_transaction(
                        transaction_id=transaction_id, boto3_session=boto3_session  # type: ignore
                    )
            except Exception:
                _logger.debug("Catalog write failed, cleaning up S3 (paths: %s).", paths)
                delete_objects(
                    path=paths,
                    use_threads=use_threads,
                    boto3_session=session,
                    s3_additional_kwargs=s3_additional_kwargs,
                )
                raise
    return {"paths": paths, "partitions_values": partitions_values}


def to_json(  # pylint: disable=too-many-arguments,too-many-locals,too-many-statements,too-many-branches
    df: pd.DataFrame,
    path: Optional[str] = None,
    index: bool = True,
    columns: Optional[List[str]] = None,
    use_threads: Union[bool, int] = True,
    boto3_session: Optional[boto3.Session] = None,
    s3_additional_kwargs: Optional[Dict[str, Any]] = None,
    sanitize_columns: bool = False,
    dataset: bool = False,
    filename_prefix: Optional[str] = None,
    partition_cols: Optional[List[str]] = None,
    bucketing_info: Optional[Tuple[List[str], int]] = None,
    concurrent_partitioning: bool = False,
    mode: Optional[str] = None,
    catalog_versioning: bool = False,
    schema_evolution: bool = True,
    database: Optional[str] = None,
    table: Optional[str] = None,
    table_type: Optional[str] = None,
    transaction_id: Optional[str] = None,
    dtype: Optional[Dict[str, str]] = None,
    description: Optional[str] = None,
    parameters: Optional[Dict[str, str]] = None,
    columns_comments: Optional[Dict[str, str]] = None,
    regular_partitions: bool = True,
    projection_enabled: bool = False,
    projection_types: Optional[Dict[str, str]] = None,
    projection_ranges: Optional[Dict[str, str]] = None,
    projection_values: Optional[Dict[str, str]] = None,
    projection_intervals: Optional[Dict[str, str]] = None,
    projection_digits: Optional[Dict[str, str]] = None,
    catalog_id: Optional[str] = None,
    **pandas_kwargs: Any,
) -> Union[List[str], Dict[str, Union[List[str], Dict[str, List[str]]]]]:
    """Write JSON file on Amazon S3.

    Note
    ----
    In case of `use_threads=True` the number of threads
    that will be spawned will be gotten from os.cpu_count().

    Note
    ----
    Compression: The minimum acceptable version to achive it is Pandas 1.2.0 that requires Python >= 3.7.1.

    Parameters
    ----------
    df: pandas.DataFrame
        Pandas DataFrame https://pandas.pydata.org/pandas-docs/stable/reference/api/pandas.DataFrame.html
    path : str
        Amazon S3 path (e.g. s3://bucket/filename.json).
    index : bool
        Write row names (index).
    columns : Optional[List[str]]
        Columns to write.
    use_threads : bool, int
        True to enable concurrent requests, False to disable multiple threads.
        If enabled os.cpu_count() will be used as the max number of threads.
        If integer is provided, specified number is used.
    boto3_session : boto3.Session(), optional
        Boto3 Session. The default boto3 Session will be used if boto3_session receive None.
    s3_additional_kwargs : Optional[Dict[str, Any]]
        Forwarded to botocore requests.
        e.g. s3_additional_kwargs={'ServerSideEncryption': 'aws:kms', 'SSEKMSKeyId': 'YOUR_KMS_KEY_ARN'}
    sanitize_columns : bool
        True to sanitize columns names or False to keep it as is.
        True value is forced if `dataset=True`.
    dataset : bool
        If True store as a dataset instead of ordinary file(s)
        If True, enable all follow arguments:
        partition_cols, mode, database, table, description, parameters, columns_comments, concurrent_partitioning,
        catalog_versioning, projection_enabled, projection_types, projection_ranges, projection_values,
        projection_intervals, projection_digits, catalog_id, schema_evolution.
    filename_prefix: str, optional
        If dataset=True, add a filename prefix to the output files.
    partition_cols: List[str], optional
        List of column names that will be used to create partitions. Only takes effect if dataset=True.
    bucketing_info: Tuple[List[str], int], optional
        Tuple consisting of the column names used for bucketing as the first element and the number of buckets as the
        second element.
        Only `str`, `int` and `bool` are supported as column data types for bucketing.
    concurrent_partitioning: bool
        If True will increase the parallelism level during the partitions writing. It will decrease the
        writing time and increase the memory usage.
<<<<<<< HEAD
        https://aws-data-wrangler.readthedocs.io/en/3.0.0a2/tutorials/022%20-%20Writing%20Partitions%20Concurrently.html
    mode : str, optional
        ``append`` (Default), ``overwrite``, ``overwrite_partitions``. Only takes effect if dataset=True.
        For details check the related tutorial:
        https://aws-data-wrangler.readthedocs.io/en/3.0.0a2/stubs/awswrangler.s3.to_parquet.html#awswrangler.s3.to_parquet
=======
        https://aws-sdk-pandas.readthedocs.io/en/2.16.1/tutorials/022%20-%20Writing%20Partitions%20Concurrently.html
    mode : str, optional
        ``append`` (Default), ``overwrite``, ``overwrite_partitions``. Only takes effect if dataset=True.
        For details check the related tutorial:
        https://aws-sdk-pandas.readthedocs.io/en/2.16.1/stubs/awswrangler.s3.to_parquet.html#awswrangler.s3.to_parquet
>>>>>>> d0e82c0f
    catalog_versioning : bool
        If True and `mode="overwrite"`, creates an archived version of the table catalog before updating it.
    schema_evolution : bool
        If True allows schema evolution (new or missing columns), otherwise a exception will be raised.
        (Only considered if dataset=True and mode in ("append", "overwrite_partitions"))
        Related tutorial:
<<<<<<< HEAD
        https://aws-data-wrangler.readthedocs.io/en/3.0.0a2/tutorials/014%20-%20Schema%20Evolution.html
=======
        https://aws-sdk-pandas.readthedocs.io/en/2.16.1/tutorials/014%20-%20Schema%20Evolution.html
>>>>>>> d0e82c0f
    database : str, optional
        Glue/Athena catalog: Database name.
    table : str, optional
        Glue/Athena catalog: Table name.
    table_type: str, optional
        The type of the Glue Table. Set to EXTERNAL_TABLE if None
    transaction_id: str, optional
        The ID of the transaction when writing to a Governed Table.
    dtype : Dict[str, str], optional
        Dictionary of columns names and Athena/Glue types to be casted.
        Useful when you have columns with undetermined or mixed data types.
        (e.g. {'col name': 'bigint', 'col2 name': 'int'})
    description : str, optional
        Glue/Athena catalog: Table description
    parameters : Dict[str, str], optional
        Glue/Athena catalog: Key/value pairs to tag the table.
    columns_comments : Dict[str, str], optional
        Glue/Athena catalog:
        Columns names and the related comments (e.g. {'col0': 'Column 0.', 'col1': 'Column 1.', 'col2': 'Partition.'}).
    regular_partitions : bool
        Create regular partitions (Non projected partitions) on Glue Catalog.
        Disable when you will work only with Partition Projection.
        Keep enabled even when working with projections is useful to keep
        Redshift Spectrum working with the regular partitions.
    projection_enabled : bool
        Enable Partition Projection on Athena (https://docs.aws.amazon.com/athena/latest/ug/partition-projection.html)
    projection_types : Optional[Dict[str, str]]
        Dictionary of partitions names and Athena projections types.
        Valid types: "enum", "integer", "date", "injected"
        https://docs.aws.amazon.com/athena/latest/ug/partition-projection-supported-types.html
        (e.g. {'col_name': 'enum', 'col2_name': 'integer'})
    projection_ranges: Optional[Dict[str, str]]
        Dictionary of partitions names and Athena projections ranges.
        https://docs.aws.amazon.com/athena/latest/ug/partition-projection-supported-types.html
        (e.g. {'col_name': '0,10', 'col2_name': '-1,8675309'})
    projection_values: Optional[Dict[str, str]]
        Dictionary of partitions names and Athena projections values.
        https://docs.aws.amazon.com/athena/latest/ug/partition-projection-supported-types.html
        (e.g. {'col_name': 'A,B,Unknown', 'col2_name': 'foo,boo,bar'})
    projection_intervals: Optional[Dict[str, str]]
        Dictionary of partitions names and Athena projections intervals.
        https://docs.aws.amazon.com/athena/latest/ug/partition-projection-supported-types.html
        (e.g. {'col_name': '1', 'col2_name': '5'})
    projection_digits: Optional[Dict[str, str]]
        Dictionary of partitions names and Athena projections digits.
        https://docs.aws.amazon.com/athena/latest/ug/partition-projection-supported-types.html
        (e.g. {'col_name': '1', 'col2_name': '2'})
    catalog_id : str, optional
        The ID of the Data Catalog from which to retrieve Databases.
        If none is provided, the AWS account ID is used by default.
    pandas_kwargs:
        KEYWORD arguments forwarded to pandas.DataFrame.to_json(). You can NOT pass `pandas_kwargs` explicit, just add
        valid Pandas arguments in the function call and awswrangler will accept it.
        e.g. wr.s3.to_json(df, path, lines=True, date_format='iso')
        https://pandas.pydata.org/pandas-docs/stable/reference/api/pandas.DataFrame.to_json.html

    Returns
    -------
    List[str]
        List of written files.

    Examples
    --------
    Writing JSON file

    >>> import awswrangler as wr
    >>> import pandas as pd
    >>> wr.s3.to_json(
    ...     df=pd.DataFrame({'col': [1, 2, 3]}),
    ...     path='s3://bucket/filename.json',
    ... )

    Writing JSON file using pandas_kwargs

    >>> import awswrangler as wr
    >>> import pandas as pd
    >>> wr.s3.to_json(
    ...     df=pd.DataFrame({'col': [1, 2, 3]}),
    ...     path='s3://bucket/filename.json',
    ...     lines=True,
    ...     date_format='iso'
    ... )

    Writing CSV file encrypted with a KMS key

    >>> import awswrangler as wr
    >>> import pandas as pd
    >>> wr.s3.to_json(
    ...     df=pd.DataFrame({'col': [1, 2, 3]}),
    ...     path='s3://bucket/filename.json',
    ...     s3_additional_kwargs={
    ...         'ServerSideEncryption': 'aws:kms',
    ...         'SSEKMSKeyId': 'YOUR_KMS_KEY_ARN'
    ...     }
    ... )

    """
    if "pandas_kwargs" in pandas_kwargs:
        raise exceptions.InvalidArgument(
            "You can NOT pass `pandas_kwargs` explicit, just add valid "
            "Pandas arguments in the function call and awswrangler will accept it."
            "e.g. wr.s3.to_json(df, path, lines=True, date_format='iso')"
        )
    if pandas_kwargs.get("compression") and str(pd.__version__) < LooseVersion("1.2.0"):
        raise exceptions.InvalidArgument(
            f"JSON compression on S3 is not supported for Pandas version {pd.__version__}. "
            "The minimum acceptable version to achive it is Pandas 1.2.0 that requires Python >=3.7.1."
        )

    _validate_args(
        df=df,
        table=table,
        database=database,
        dataset=dataset,
        path=path,
        partition_cols=partition_cols,
        bucketing_info=bucketing_info,
        mode=mode,
        description=description,
        parameters=parameters,
        columns_comments=columns_comments,
    )

    # Initializing defaults
    partition_cols = partition_cols if partition_cols else []
    dtype = dtype if dtype else {}
    partitions_values: Dict[str, List[str]] = {}
    mode = "append" if mode is None else mode
    commit_trans: bool = False
    if transaction_id:
        table_type = "GOVERNED"
    filename_prefix = filename_prefix + uuid.uuid4().hex if filename_prefix else uuid.uuid4().hex
    session: boto3.Session = _utils.ensure_session(session=boto3_session)

    # Sanitize table to respect Athena's standards
    if (sanitize_columns is True) or (database is not None and table is not None):
        df, dtype, partition_cols = _sanitize(df=df, dtype=dtype, partition_cols=partition_cols)

    # Evaluating dtype
    catalog_table_input: Optional[Dict[str, Any]] = None

    if database and table:
        catalog_table_input = catalog._get_table_input(  # pylint: disable=protected-access
            database=database, table=table, boto3_session=session, transaction_id=transaction_id, catalog_id=catalog_id
        )
        catalog_path: Optional[str] = None
        if catalog_table_input:
            table_type = catalog_table_input["TableType"]
            catalog_path = catalog_table_input.get("StorageDescriptor", {}).get("Location")
        if path is None:
            if catalog_path:
                path = catalog_path
            else:
                raise exceptions.InvalidArgumentValue(
                    "Glue table does not exist in the catalog. Please pass the `path` argument to create it."
                )
        elif path and catalog_path:
            if path.rstrip("/") != catalog_path.rstrip("/"):
                raise exceptions.InvalidArgumentValue(
                    f"The specified path: {path}, does not match the existing Glue catalog table path: {catalog_path}"
                )
        if pandas_kwargs.get("compression") not in ("gzip", "bz2", None):
            raise exceptions.InvalidArgumentCombination(
                "If database and table are given, you must use one of these compressions: gzip, bz2 or None."
            )
        if (table_type == "GOVERNED") and (not transaction_id):
            _logger.debug("`transaction_id` not specified for GOVERNED table, starting transaction")
            transaction_id = lakeformation.start_transaction(read_only=False, boto3_session=boto3_session)
            commit_trans = True

    df = _apply_dtype(df=df, dtype=dtype, catalog_table_input=catalog_table_input, mode=mode)

    if dataset is False:
        return _to_text(
            file_format="json",
            df=df,
            path=path,
            use_threads=use_threads,
            boto3_session=session,
            s3_additional_kwargs=s3_additional_kwargs,
            **pandas_kwargs,
        )

    compression: Optional[str] = pandas_kwargs.get("compression", None)
    df = df[columns] if columns else df

    columns_types: Dict[str, str] = {}
    partitions_types: Dict[str, str] = {}

    if database and table:
        columns_types, partitions_types = _data_types.athena_types_from_pandas_partitioned(
            df=df, index=index, partition_cols=partition_cols, dtype=dtype
        )
        if schema_evolution is False:
            _utils.check_schema_changes(columns_types=columns_types, table_input=catalog_table_input, mode=mode)

        if (catalog_table_input is None) and (table_type == "GOVERNED"):
            catalog._create_json_table(  # pylint: disable=protected-access
                database=database,
                table=table,
                path=path,  # type: ignore
                columns_types=columns_types,
                table_type=table_type,
                partitions_types=partitions_types,
                bucketing_info=bucketing_info,
                description=description,
                parameters=parameters,
                columns_comments=columns_comments,
                boto3_session=session,
                mode=mode,
                transaction_id=transaction_id,
                catalog_versioning=catalog_versioning,
                schema_evolution=schema_evolution,
                projection_enabled=projection_enabled,
                projection_types=projection_types,
                projection_ranges=projection_ranges,
                projection_values=projection_values,
                projection_intervals=projection_intervals,
                projection_digits=projection_digits,
                projection_storage_location_template=None,
                catalog_table_input=catalog_table_input,
                catalog_id=catalog_id,
                compression=pandas_kwargs.get("compression"),
                serde_library=None,
                serde_parameters=None,
            )
            catalog_table_input = catalog._get_table_input(  # pylint: disable=protected-access
                database=database,
                table=table,
                boto3_session=session,
                transaction_id=transaction_id,
                catalog_id=catalog_id,
            )

    paths, partitions_values = _to_dataset(
        func=_to_text,
        concurrent_partitioning=concurrent_partitioning,
        df=df,
        path_root=path,  # type: ignore
        filename_prefix=filename_prefix,
        index=index,
        compression=compression,
        catalog_id=catalog_id,
        database=database,
        table=table,
        table_type=table_type,
        transaction_id=transaction_id,
        use_threads=use_threads,
        partition_cols=partition_cols,
        partitions_types=partitions_types,
        bucketing_info=bucketing_info,
        mode=mode,
        boto3_session=session,
        s3_additional_kwargs=s3_additional_kwargs,
        file_format="json",
        **pandas_kwargs,
    )
    if database and table:
        try:
            serde_info: Dict[str, Any] = {}
            if catalog_table_input:
                serde_info = catalog_table_input["StorageDescriptor"]["SerdeInfo"]
            serde_library: Optional[str] = serde_info.get("SerializationLibrary", None)
            serde_parameters: Optional[Dict[str, str]] = serde_info.get("Parameters", None)
            catalog._create_json_table(  # pylint: disable=protected-access
                database=database,
                table=table,
                path=path,  # type: ignore
                columns_types=columns_types,
                table_type=table_type,
                partitions_types=partitions_types,
                bucketing_info=bucketing_info,
                description=description,
                parameters=parameters,
                columns_comments=columns_comments,
                boto3_session=session,
                mode=mode,
                transaction_id=transaction_id,
                catalog_versioning=catalog_versioning,
                schema_evolution=schema_evolution,
                projection_enabled=projection_enabled,
                projection_types=projection_types,
                projection_ranges=projection_ranges,
                projection_values=projection_values,
                projection_intervals=projection_intervals,
                projection_digits=projection_digits,
                projection_storage_location_template=None,
                catalog_table_input=catalog_table_input,
                catalog_id=catalog_id,
                compression=pandas_kwargs.get("compression"),
                serde_library=serde_library,
                serde_parameters=serde_parameters,
            )
            if partitions_values and (regular_partitions is True) and (table_type != "GOVERNED"):
                _logger.debug("partitions_values:\n%s", partitions_values)
                catalog.add_json_partitions(
                    database=database,
                    table=table,
                    partitions_values=partitions_values,
                    bucketing_info=bucketing_info,
                    boto3_session=session,
                    serde_library=serde_library,
                    serde_parameters=serde_parameters,
                    catalog_id=catalog_id,
                    columns_types=columns_types,
                    compression=pandas_kwargs.get("compression"),
                )
                if commit_trans:
                    lakeformation.commit_transaction(
                        transaction_id=transaction_id, boto3_session=boto3_session  # type: ignore
                    )
        except Exception:
            _logger.debug("Catalog write failed, cleaning up S3 (paths: %s).", paths)
            delete_objects(
                path=paths,
                use_threads=use_threads,
                boto3_session=session,
                s3_additional_kwargs=s3_additional_kwargs,
            )
            raise
    return {"paths": paths, "partitions_values": partitions_values}<|MERGE_RESOLUTION|>--- conflicted
+++ resolved
@@ -173,30 +173,18 @@
     concurrent_partitioning: bool
         If True will increase the parallelism level during the partitions writing. It will decrease the
         writing time and increase the memory usage.
-<<<<<<< HEAD
-        https://aws-data-wrangler.readthedocs.io/en/3.0.0a2/tutorials/022%20-%20Writing%20Partitions%20Concurrently.html
-    mode : str, optional
-        ``append`` (Default), ``overwrite``, ``overwrite_partitions``. Only takes effect if dataset=True.
-        For details check the related tutorial:
-        https://aws-data-wrangler.readthedocs.io/en/3.0.0a2/stubs/awswrangler.s3.to_parquet.html#awswrangler.s3.to_parquet
-=======
         https://aws-sdk-pandas.readthedocs.io/en/2.16.1/tutorials/022%20-%20Writing%20Partitions%20Concurrently.html
     mode : str, optional
         ``append`` (Default), ``overwrite``, ``overwrite_partitions``. Only takes effect if dataset=True.
         For details check the related tutorial:
         https://aws-sdk-pandas.readthedocs.io/en/2.16.1/stubs/awswrangler.s3.to_parquet.html#awswrangler.s3.to_parquet
->>>>>>> d0e82c0f
     catalog_versioning : bool
         If True and `mode="overwrite"`, creates an archived version of the table catalog before updating it.
     schema_evolution : bool
         If True allows schema evolution (new or missing columns), otherwise a exception will be raised.
         (Only considered if dataset=True and mode in ("append", "overwrite_partitions")). False by default.
         Related tutorial:
-<<<<<<< HEAD
-        https://aws-data-wrangler.readthedocs.io/en/3.0.0a2/tutorials/014%20-%20Schema%20Evolution.html
-=======
         https://aws-sdk-pandas.readthedocs.io/en/2.16.1/tutorials/014%20-%20Schema%20Evolution.html
->>>>>>> d0e82c0f
     database : str, optional
         Glue/Athena catalog: Database name.
     table : str, optional
@@ -758,30 +746,18 @@
     concurrent_partitioning: bool
         If True will increase the parallelism level during the partitions writing. It will decrease the
         writing time and increase the memory usage.
-<<<<<<< HEAD
-        https://aws-data-wrangler.readthedocs.io/en/3.0.0a2/tutorials/022%20-%20Writing%20Partitions%20Concurrently.html
-    mode : str, optional
-        ``append`` (Default), ``overwrite``, ``overwrite_partitions``. Only takes effect if dataset=True.
-        For details check the related tutorial:
-        https://aws-data-wrangler.readthedocs.io/en/3.0.0a2/stubs/awswrangler.s3.to_parquet.html#awswrangler.s3.to_parquet
-=======
         https://aws-sdk-pandas.readthedocs.io/en/2.16.1/tutorials/022%20-%20Writing%20Partitions%20Concurrently.html
     mode : str, optional
         ``append`` (Default), ``overwrite``, ``overwrite_partitions``. Only takes effect if dataset=True.
         For details check the related tutorial:
         https://aws-sdk-pandas.readthedocs.io/en/2.16.1/stubs/awswrangler.s3.to_parquet.html#awswrangler.s3.to_parquet
->>>>>>> d0e82c0f
     catalog_versioning : bool
         If True and `mode="overwrite"`, creates an archived version of the table catalog before updating it.
     schema_evolution : bool
         If True allows schema evolution (new or missing columns), otherwise a exception will be raised.
         (Only considered if dataset=True and mode in ("append", "overwrite_partitions"))
         Related tutorial:
-<<<<<<< HEAD
-        https://aws-data-wrangler.readthedocs.io/en/3.0.0a2/tutorials/014%20-%20Schema%20Evolution.html
-=======
         https://aws-sdk-pandas.readthedocs.io/en/2.16.1/tutorials/014%20-%20Schema%20Evolution.html
->>>>>>> d0e82c0f
     database : str, optional
         Glue/Athena catalog: Database name.
     table : str, optional
