--- conflicted
+++ resolved
@@ -254,11 +254,8 @@
     return es
 
 
-<<<<<<< HEAD
 @_utils.check_optional_dependency(opensearchpy, "opensearchpy")
-=======
 @Experimental
->>>>>>> 559e8e6b
 def create_collection(
     name: str,
     collection_type: str = "SEARCH",
