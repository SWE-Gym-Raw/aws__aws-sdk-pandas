"""AWS Glue Catalog Module."""

import logging
from typing import TYPE_CHECKING, Any, Dict, Optional

import boto3

from awswrangler import _utils, exceptions, typing
from awswrangler._config import apply_configs
from awswrangler.catalog._definitions import _csv_table_definition, _json_table_definition, _parquet_table_definition
from awswrangler.catalog._delete import delete_all_partitions, delete_table_if_exists
from awswrangler.catalog._get import _get_table_input
from awswrangler.catalog._utils import _catalog_id, _transaction_id, sanitize_column_name, sanitize_table_name

if TYPE_CHECKING:
    from mypy_boto3_glue import GlueClient

_logger: logging.Logger = logging.getLogger(__name__)


def _update_if_necessary(dic: Dict[str, str], key: str, value: Optional[str], mode: str) -> str:
    if value is not None:
        if key not in dic or dic[key] != value:
            dic[key] = value
            if mode in ("append", "overwrite_partitions"):
                return "update"
    return mode


def _create_table(  # pylint: disable=too-many-branches,too-many-statements,too-many-locals
    database: str,
    table: str,
    description: Optional[str],
    parameters: Optional[Dict[str, str]],
    mode: str,
    catalog_versioning: bool,
    boto3_session: Optional[boto3.Session],
    table_input: Dict[str, Any],
    table_type: Optional[str],
    table_exist: bool,
    partitions_types: Optional[Dict[str, str]],
    columns_comments: Optional[Dict[str, str]],
    transaction_id: Optional[str],
    athena_partition_projection_settings: Optional[typing.AthenaPartitionProjectionSettings],
    catalog_id: Optional[str],
) -> None:
    # Description
    mode = _update_if_necessary(dic=table_input, key="Description", value=description, mode=mode)

    if "Parameters" not in table_input:
        table_input["Parameters"] = {}

    # Parameters
    parameters = parameters if parameters else {}
    for k, v in parameters.items():
        mode = _update_if_necessary(dic=table_input["Parameters"], key=k, value=v, mode=mode)

    # Projection
    projection_params = athena_partition_projection_settings if athena_partition_projection_settings else {}
    if athena_partition_projection_settings:
        table_input["Parameters"]["projection.enabled"] = "true"
        partitions_types = partitions_types if partitions_types else {}
        projection_types = projection_params.get("projection_types", {})
        projection_ranges = projection_params.get("projection_ranges", {})
        projection_values = projection_params.get("projection_values", {})
        projection_intervals = projection_params.get("projection_intervals", {})
        projection_digits = projection_params.get("projection_digits", {})
        projection_formats = projection_params.get("projection_formats", {})
        projection_types = {sanitize_column_name(k): v for k, v in projection_types.items()}
        projection_ranges = {sanitize_column_name(k): v for k, v in projection_ranges.items()}
        projection_values = {sanitize_column_name(k): v for k, v in projection_values.items()}
        projection_intervals = {sanitize_column_name(k): v for k, v in projection_intervals.items()}
        projection_digits = {sanitize_column_name(k): v for k, v in projection_digits.items()}
        projection_formats = {sanitize_column_name(k): v for k, v in projection_formats.items()}
        projection_storage_location_template = projection_params.get("projection_storage_location_template")
        for k, v in projection_types.items():
            dtype: Optional[str] = partitions_types.get(k)
            if dtype is None and projection_storage_location_template is None:
                raise exceptions.InvalidArgumentCombination(
                    f"Column {k} appears as projected column but not as partitioned column."
                )
            if dtype == "date":
                table_input["Parameters"][f"projection.{k}.format"] = "yyyy-MM-dd"
            elif dtype == "timestamp":
                table_input["Parameters"][f"projection.{k}.format"] = "yyyy-MM-dd HH:mm:ss"
                table_input["Parameters"][f"projection.{k}.interval.unit"] = "SECONDS"
                table_input["Parameters"][f"projection.{k}.interval"] = "1"
        for k, v in projection_types.items():
            mode = _update_if_necessary(dic=table_input["Parameters"], key=f"projection.{k}.type", value=v, mode=mode)
        for k, v in projection_ranges.items():
            mode = _update_if_necessary(dic=table_input["Parameters"], key=f"projection.{k}.range", value=v, mode=mode)
        for k, v in projection_values.items():
            mode = _update_if_necessary(dic=table_input["Parameters"], key=f"projection.{k}.values", value=v, mode=mode)
        for k, v in projection_intervals.items():
            mode = _update_if_necessary(
                dic=table_input["Parameters"], key=f"projection.{k}.interval", value=str(v), mode=mode
            )
        for k, v in projection_digits.items():
            mode = _update_if_necessary(
                dic=table_input["Parameters"], key=f"projection.{k}.digits", value=str(v), mode=mode
            )
        for k, v in projection_formats.items():
            mode = _update_if_necessary(
                dic=table_input["Parameters"], key=f"projection.{k}.format", value=str(v), mode=mode
            )
        mode = _update_if_necessary(
            table_input["Parameters"],
            key="storage.location.template",
            value=projection_storage_location_template,
            mode=mode,
        )
    else:
        table_input["Parameters"]["projection.enabled"] = "false"

    # Column comments
    columns_comments = columns_comments if columns_comments else {}
    columns_comments = {sanitize_column_name(k): v for k, v in columns_comments.items()}
    if columns_comments:
        for col in table_input["StorageDescriptor"]["Columns"]:
            name: str = col["Name"]
            if name in columns_comments:
                mode = _update_if_necessary(dic=col, key="Comment", value=columns_comments[name], mode=mode)
        for par in table_input["PartitionKeys"]:
            name = par["Name"]
            if name in columns_comments:
                mode = _update_if_necessary(dic=par, key="Comment", value=columns_comments[name], mode=mode)

    _logger.debug("table_input: %s", table_input)

    client_glue = _utils.client(service_name="glue", session=boto3_session)
    skip_archive: bool = not catalog_versioning
    if mode not in ("overwrite", "append", "overwrite_partitions", "update"):
        raise exceptions.InvalidArgument(
            f"{mode} is not a valid mode. It must be 'overwrite', 'append' or 'overwrite_partitions'."
        )
    args: Dict[str, Any] = _catalog_id(
        catalog_id=catalog_id,
        **_transaction_id(
            transaction_id=transaction_id,
            DatabaseName=database,
            TableInput=table_input,
        ),
    )
    if table_exist:
        _logger.debug("Updating table (%s)...", mode)
        args["SkipArchive"] = skip_archive
        if mode == "overwrite":
            if table_type != "GOVERNED":
                delete_all_partitions(
                    table=table, database=database, catalog_id=catalog_id, boto3_session=boto3_session
                )
            client_glue.update_table(**args)
        elif mode == "update":
            client_glue.update_table(**args)
    else:
        try:
            _logger.debug("Creating table (%s)...", mode)
            client_glue.create_table(**args)
        except client_glue.exceptions.AlreadyExistsException:
            if mode == "overwrite":
                _utils.try_it(
                    f=_overwrite_table,
                    ex=client_glue.exceptions.AlreadyExistsException,
                    client_glue=client_glue,
                    catalog_id=catalog_id,
                    database=database,
                    table=table,
                    table_input=table_input,
                    transaction_id=transaction_id,
                    boto3_session=boto3_session,
                )
    _logger.debug("Leaving table as is (%s)...", mode)


def _overwrite_table(
    client_glue: "GlueClient",
    catalog_id: Optional[str],
    database: str,
    table: str,
    table_input: Dict[str, Any],
    transaction_id: Optional[str],
    boto3_session: boto3.Session,
) -> None:
    delete_table_if_exists(
        database=database,
        table=table,
        transaction_id=transaction_id,
        boto3_session=boto3_session,
        catalog_id=catalog_id,
    )
    args: Dict[str, Any] = _catalog_id(
        catalog_id=catalog_id,
        **_transaction_id(
            transaction_id=transaction_id,
            DatabaseName=database,
            TableInput=table_input,
        ),
    )
    client_glue.create_table(**args)


def _upsert_table_parameters(
    parameters: Dict[str, str],
    database: str,
    transaction_id: Optional[str],
    catalog_versioning: bool,
    catalog_id: Optional[str],
    table_input: Dict[str, Any],
    boto3_session: Optional[boto3.Session],
) -> Dict[str, str]:
    pars: Dict[str, str] = table_input["Parameters"]
    update: bool = False
    for k, v in parameters.items():
        if k not in pars or v != pars[k]:
            pars[k] = v
            update = True
    if update is True:
        _overwrite_table_parameters(
            parameters=pars,
            database=database,
            transaction_id=transaction_id,
            catalog_id=catalog_id,
            boto3_session=boto3_session,
            table_input=table_input,
            catalog_versioning=catalog_versioning,
        )
    return pars


def _overwrite_table_parameters(
    parameters: Dict[str, str],
    database: str,
    transaction_id: Optional[str],
    catalog_versioning: bool,
    catalog_id: Optional[str],
    table_input: Dict[str, Any],
    boto3_session: Optional[boto3.Session],
) -> Dict[str, str]:
    table_input["Parameters"] = parameters
    client_glue = _utils.client(service_name="glue", session=boto3_session)
    skip_archive: bool = not catalog_versioning
    client_glue.update_table(
        **_catalog_id(
            catalog_id=catalog_id,
            **_transaction_id(
                transaction_id=transaction_id, DatabaseName=database, TableInput=table_input, SkipArchive=skip_archive
            ),
        )
    )
    return parameters


def _update_table_input(table_input: Dict[str, Any], columns_types: Dict[str, str], allow_reorder: bool = True) -> bool:
    column_updated = False

    catalog_cols: Dict[str, str] = {x["Name"]: x["Type"] for x in table_input["StorageDescriptor"]["Columns"]}

    if not allow_reorder:
        for catalog_key, frame_key in zip(catalog_cols, columns_types):
            if catalog_key != frame_key:
                raise exceptions.InvalidArgumentValue(f"Column {frame_key} is out of order.")

    for c, t in columns_types.items():
        if c not in catalog_cols:
            _logger.debug("New column %s with type %s.", c, t)
            table_input["StorageDescriptor"]["Columns"].append({"Name": c, "Type": t})
            column_updated = True
        elif t != catalog_cols[c]:  # Data type change detected!
            raise exceptions.InvalidArgumentValue(
                f"Data type change detected on column {c} (Old type: {catalog_cols[c]} / New type {t})."
            )

    return column_updated


def _create_parquet_table(
    database: str,
    table: str,
    path: str,
    columns_types: Dict[str, str],
    table_type: Optional[str],
    partitions_types: Optional[Dict[str, str]],
    bucketing_info: Optional[typing.BucketingInfoTuple],
    catalog_id: Optional[str],
    compression: Optional[str],
    description: Optional[str],
    parameters: Optional[Dict[str, str]],
    columns_comments: Optional[Dict[str, str]],
    mode: str,
    catalog_versioning: bool,
    transaction_id: Optional[str],
    athena_partition_projection_settings: Optional[typing.AthenaPartitionProjectionSettings],
    boto3_session: Optional[boto3.Session],
    catalog_table_input: Optional[Dict[str, Any]],
) -> None:
    table = sanitize_table_name(table=table)
    partitions_types = {} if partitions_types is None else partitions_types
    _logger.debug("catalog_table_input: %s", catalog_table_input)

    table_input: Dict[str, Any]
    if (catalog_table_input is not None) and (mode in ("append", "overwrite_partitions")):
        table_input = catalog_table_input

        is_table_updated = _update_table_input(table_input, columns_types)
        if is_table_updated:
            mode = "update"
    else:
        table_input = _parquet_table_definition(
            table=table,
            path=path,
            columns_types=columns_types,
            table_type=table_type,
            partitions_types=partitions_types,
            bucketing_info=bucketing_info,
            compression=compression,
        )
    table_exist: bool = catalog_table_input is not None
    _logger.debug("table_exist: %s", table_exist)
    _create_table(
        database=database,
        table=table,
        description=description,
        parameters=parameters,
        columns_comments=columns_comments,
        mode=mode,
        catalog_versioning=catalog_versioning,
        boto3_session=boto3_session,
        table_input=table_input,
        table_type=table_type,
        table_exist=table_exist,
        partitions_types=partitions_types,
        transaction_id=transaction_id,
        athena_partition_projection_settings=athena_partition_projection_settings,
        catalog_id=catalog_id,
    )


def _create_csv_table(  # pylint: disable=too-many-arguments,too-many-locals
    database: str,
    table: str,
    path: Optional[str],
    columns_types: Dict[str, str],
    table_type: Optional[str],
    partitions_types: Optional[Dict[str, str]],
    bucketing_info: Optional[typing.BucketingInfoTuple],
    description: Optional[str],
    compression: Optional[str],
    parameters: Optional[Dict[str, str]],
    columns_comments: Optional[Dict[str, str]],
    mode: str,
    transaction_id: Optional[str],
    catalog_versioning: bool,
    schema_evolution: bool,
    sep: str,
    skip_header_line_count: Optional[int],
    serde_library: Optional[str],
    serde_parameters: Optional[Dict[str, str]],
    boto3_session: Optional[boto3.Session],
    athena_partition_projection_settings: Optional[typing.AthenaPartitionProjectionSettings],
    catalog_table_input: Optional[Dict[str, Any]],
    catalog_id: Optional[str],
) -> None:
    table = sanitize_table_name(table=table)
    partitions_types = {} if partitions_types is None else partitions_types
    _logger.debug("catalog_table_input: %s", catalog_table_input)

    if schema_evolution is False:
        _utils.check_schema_changes(columns_types=columns_types, table_input=catalog_table_input, mode=mode)

    table_input: Dict[str, Any]
    if (catalog_table_input is not None) and (mode in ("append", "overwrite_partitions")):
        table_input = catalog_table_input

        is_table_updated = _update_table_input(table_input, columns_types, allow_reorder=False)
        if is_table_updated:
            mode = "update"

    else:
        table_input = _csv_table_definition(
            table=table,
            path=path,
            columns_types=columns_types,
            table_type=table_type,
            partitions_types=partitions_types,
            bucketing_info=bucketing_info,
            compression=compression,
            sep=sep,
            skip_header_line_count=skip_header_line_count,
            serde_library=serde_library,
            serde_parameters=serde_parameters,
        )
    table_exist: bool = catalog_table_input is not None
    _logger.debug("table_exist: %s", table_exist)
    _create_table(
        database=database,
        table=table,
        description=description,
        parameters=parameters,
        columns_comments=columns_comments,
        mode=mode,
        catalog_versioning=catalog_versioning,
        boto3_session=boto3_session,
        table_input=table_input,
        table_type=table_type,
        table_exist=table_exist,
        partitions_types=partitions_types,
        transaction_id=transaction_id,
        athena_partition_projection_settings=athena_partition_projection_settings,
        catalog_id=catalog_id,
    )


def _create_json_table(  # pylint: disable=too-many-arguments,too-many-locals
    database: str,
    table: str,
    path: str,
    columns_types: Dict[str, str],
    table_type: Optional[str],
    partitions_types: Optional[Dict[str, str]],
    bucketing_info: Optional[typing.BucketingInfoTuple],
    description: Optional[str],
    compression: Optional[str],
    parameters: Optional[Dict[str, str]],
    columns_comments: Optional[Dict[str, str]],
    mode: str,
    catalog_versioning: bool,
    schema_evolution: bool,
    transaction_id: Optional[str],
    serde_library: Optional[str],
    serde_parameters: Optional[Dict[str, str]],
    boto3_session: Optional[boto3.Session],
    athena_partition_projection_settings: Optional[typing.AthenaPartitionProjectionSettings],
    catalog_table_input: Optional[Dict[str, Any]],
    catalog_id: Optional[str],
) -> None:
    table = sanitize_table_name(table=table)
    partitions_types = {} if partitions_types is None else partitions_types
    _logger.debug("catalog_table_input: %s", catalog_table_input)
    table_input: Dict[str, Any]
    if schema_evolution is False:
        _utils.check_schema_changes(columns_types=columns_types, table_input=catalog_table_input, mode=mode)
    if (catalog_table_input is not None) and (mode in ("append", "overwrite_partitions")):
        table_input = catalog_table_input

        is_table_updated = _update_table_input(table_input, columns_types)
        if is_table_updated:
            mode = "update"

    else:
        table_input = _json_table_definition(
            table=table,
            path=path,
            columns_types=columns_types,
            table_type=table_type,
            partitions_types=partitions_types,
            bucketing_info=bucketing_info,
            compression=compression,
            serde_library=serde_library,
            serde_parameters=serde_parameters,
        )
    table_exist: bool = catalog_table_input is not None
    _logger.debug("table_exist: %s", table_exist)
    _create_table(
        database=database,
        table=table,
        description=description,
        parameters=parameters,
        columns_comments=columns_comments,
        mode=mode,
        catalog_versioning=catalog_versioning,
        transaction_id=transaction_id,
        boto3_session=boto3_session,
        table_input=table_input,
        table_type=table_type,
        table_exist=table_exist,
        partitions_types=partitions_types,
        athena_partition_projection_settings=athena_partition_projection_settings,
        catalog_id=catalog_id,
    )


@apply_configs
def upsert_table_parameters(
    parameters: Dict[str, str],
    database: str,
    table: str,
    transaction_id: Optional[str] = None,
    catalog_versioning: bool = False,
    catalog_id: Optional[str] = None,
    boto3_session: Optional[boto3.Session] = None,
) -> Dict[str, str]:
    """Insert or Update the received parameters.

    Parameters
    ----------
    parameters : Dict[str, str]
        e.g. {"source": "mysql", "destination":  "datalake"}
    database : str
        Database name.
    table : str
        Table name.
    transaction_id: str, optional
        The ID of the transaction (i.e. used with GOVERNED tables).
    catalog_versioning : bool
        If True and `mode="overwrite"`, creates an archived version of the table catalog before updating it.
    catalog_id : str, optional
        The ID of the Data Catalog from which to retrieve Databases.
        If none is provided, the AWS account ID is used by default.
    boto3_session : boto3.Session(), optional
        Boto3 Session. The default boto3 session will be used if boto3_session receive None.

    Returns
    -------
    Dict[str, str]
       All parameters after the upsert.

    Examples
    --------
    >>> import awswrangler as wr
    >>> pars = wr.catalog.upsert_table_parameters(
    ...     parameters={"source": "mysql", "destination":  "datalake"},
    ...     database="...",
    ...     table="...")

    """
    table_input: Optional[Dict[str, str]] = _get_table_input(
        database=database,
        table=table,
        boto3_session=boto3_session,
        transaction_id=transaction_id,
        catalog_id=catalog_id,
    )
    if table_input is None:
        raise exceptions.InvalidArgumentValue(f"Table {database}.{table} does not exist.")
    return _upsert_table_parameters(
        parameters=parameters,
        database=database,
        boto3_session=boto3_session,
        transaction_id=transaction_id,
        catalog_id=catalog_id,
        table_input=table_input,
        catalog_versioning=catalog_versioning,
    )


@apply_configs
def overwrite_table_parameters(
    parameters: Dict[str, str],
    database: str,
    table: str,
    transaction_id: Optional[str] = None,
    catalog_versioning: bool = False,
    catalog_id: Optional[str] = None,
    boto3_session: Optional[boto3.Session] = None,
) -> Dict[str, str]:
    """Overwrite all existing parameters.

    Parameters
    ----------
    parameters : Dict[str, str]
        e.g. {"source": "mysql", "destination":  "datalake"}
    database : str
        Database name.
    table : str
        Table name.
    transaction_id: str, optional
        The ID of the transaction (i.e. used with GOVERNED tables).
    catalog_versioning : bool
        If True and `mode="overwrite"`, creates an archived version of the table catalog before updating it.
    catalog_id : str, optional
        The ID of the Data Catalog from which to retrieve Databases.
        If none is provided, the AWS account ID is used by default.
    boto3_session : boto3.Session(), optional
        Boto3 Session. The default boto3 session will be used if boto3_session receive None.

    Returns
    -------
    Dict[str, str]
       All parameters after the overwrite (The same received).

    Examples
    --------
    >>> import awswrangler as wr
    >>> pars = wr.catalog.overwrite_table_parameters(
    ...     parameters={"source": "mysql", "destination":  "datalake"},
    ...     database="...",
    ...     table="...")

    """
    table_input: Optional[Dict[str, Any]] = _get_table_input(
        database=database,
        table=table,
        transaction_id=transaction_id,
        catalog_id=catalog_id,
        boto3_session=boto3_session,
    )
    if table_input is None:
        raise exceptions.InvalidTable(f"Table {table} does not exist on database {database}.")
    return _overwrite_table_parameters(
        parameters=parameters,
        database=database,
        catalog_id=catalog_id,
        transaction_id=transaction_id,
        table_input=table_input,
        boto3_session=boto3_session,
        catalog_versioning=catalog_versioning,
    )


@apply_configs
def create_database(
    name: str,
    description: Optional[str] = None,
    catalog_id: Optional[str] = None,
    exist_ok: bool = False,
    database_input_args: Optional[Dict[str, Any]] = None,
    boto3_session: Optional[boto3.Session] = None,
) -> None:
    """Create a database in AWS Glue Catalog.

    Parameters
    ----------
    name : str
        Database name.
    description : str, optional
        A description for the Database.
    catalog_id : str, optional
        The ID of the Data Catalog from which to retrieve Databases.
        If none is provided, the AWS account ID is used by default.
    exist_ok : bool
        If set to True will not raise an Exception if a Database with the same already exists.
        In this case the description will be updated if it is different from the current one.
    database_input_args : dict[str, Any], optional
        Additional metadata to pass to database creation. Supported arguments listed here:
        https://boto3.amazonaws.com/v1/documentation/api/latest/reference/services/glue.html#Glue.Client.create_database
    boto3_session : boto3.Session(), optional
        Boto3 Session. The default boto3 session will be used if boto3_session receive None.

    Returns
    -------
    None
        None.

    Examples
    --------
    >>> import awswrangler as wr
    >>> wr.catalog.create_database(
    ...     name='awswrangler_test'
    ... )
    """
<<<<<<< HEAD
    client_glue = _utils.client(service_name="glue", session=boto3_session)
    args: Dict[str, str] = {"Name": name}
=======
    client_glue: boto3.client = _utils.client(service_name="glue", session=boto3_session)
    args: Dict[str, Any] = {"Name": name, **database_input_args} if database_input_args else {"Name": name}
>>>>>>> 71104286
    if description is not None:
        args["Description"] = description

    try:
        r = client_glue.get_database(**_catalog_id(catalog_id=catalog_id, Name=name))
        if not exist_ok:
            raise exceptions.AlreadyExists(f"Database {name} already exists and <exist_ok> is set to False.")
        for k, v in args.items():
            if v != r["Database"].get(k, ""):
                client_glue.update_database(**_catalog_id(catalog_id=catalog_id, Name=name, DatabaseInput=args))
                break
    except client_glue.exceptions.EntityNotFoundException:
        client_glue.create_database(**_catalog_id(catalog_id=catalog_id, DatabaseInput=args))


@apply_configs
def create_parquet_table(
    database: str,
    table: str,
    path: str,
    columns_types: Dict[str, str],
    table_type: Optional[str] = None,
    partitions_types: Optional[Dict[str, str]] = None,
    bucketing_info: Optional[typing.BucketingInfoTuple] = None,
    catalog_id: Optional[str] = None,
    compression: Optional[str] = None,
    description: Optional[str] = None,
    parameters: Optional[Dict[str, str]] = None,
    columns_comments: Optional[Dict[str, str]] = None,
    mode: str = "overwrite",
    catalog_versioning: bool = False,
    transaction_id: Optional[str] = None,
    athena_partition_projection_settings: Optional[typing.AthenaPartitionProjectionSettings] = None,
    boto3_session: Optional[boto3.Session] = None,
) -> None:
    """Create a Parquet Table (Metadata Only) in the AWS Glue Catalog.

    'https://docs.aws.amazon.com/athena/latest/ug/data-types.html'

    Parameters
    ----------
    database : str
        Database name.
    table : str
        Table name.
    path : str
        Amazon S3 path (e.g. s3://bucket/prefix/).
    columns_types: Dict[str, str]
        Dictionary with keys as column names and values as data types (e.g. {'col0': 'bigint', 'col1': 'double'}).
    table_type: str, optional
        The type of the Glue Table (EXTERNAL_TABLE, GOVERNED...). Set to EXTERNAL_TABLE if None
    partitions_types: Dict[str, str], optional
        Dictionary with keys as partition names and values as data types (e.g. {'col2': 'date'}).
    bucketing_info: Tuple[List[str], int], optional
        Tuple consisting of the column names used for bucketing as the first element and the number of buckets as the
        second element.
        Only `str`, `int` and `bool` are supported as column data types for bucketing.
    catalog_id : str, optional
        The ID of the Data Catalog from which to retrieve Databases.
        If none is provided, the AWS account ID is used by default.
    compression: str, optional
        Compression style (``None``, ``snappy``, ``gzip``, etc).
    description: str, optional
        Table description
    parameters: Dict[str, str], optional
        Key/value pairs to tag the table.
    columns_comments: Dict[str, str], optional
        Columns names and the related comments (e.g. {'col0': 'Column 0.', 'col1': 'Column 1.', 'col2': 'Partition.'}).
    mode: str
        'overwrite' to recreate any possible existing table or 'append' to keep any possible existing table.
    catalog_versioning : bool
        If True and `mode="overwrite"`, creates an archived version of the table catalog before updating it.
    transaction_id: str, optional
        The ID of the transaction (i.e. used with GOVERNED tables).
    athena_partition_projection_settings: typing.AthenaPartitionProjectionSettings, optional
        Parameters of the Athena Partition Projection (https://docs.aws.amazon.com/athena/latest/ug/partition-projection.html).
        AthenaPartitionProjectionSettings is a `TypedDict`, meaning the passed parameter can be instantiated either as an
        instance of AthenaPartitionProjectionSettings or as a regular Python dict.

        Following projection parameters are supported:

        .. list-table:: Projection Parameters
           :header-rows: 1

           * - Name
             - Type
             - Description
           * - projection_types
             - Optional[Dict[str, str]]
             - Dictionary of partitions names and Athena projections types.
               Valid types: "enum", "integer", "date", "injected"
               https://docs.aws.amazon.com/athena/latest/ug/partition-projection-supported-types.html
               (e.g. {'col_name': 'enum', 'col2_name': 'integer'})
           * - projection_ranges
             - Optional[Dict[str, str]]
             - Dictionary of partitions names and Athena projections ranges.
               https://docs.aws.amazon.com/athena/latest/ug/partition-projection-supported-types.html
               (e.g. {'col_name': '0,10', 'col2_name': '-1,8675309'})
           * - projection_values
             - Optional[Dict[str, str]]
             - Dictionary of partitions names and Athena projections values.
               https://docs.aws.amazon.com/athena/latest/ug/partition-projection-supported-types.html
               (e.g. {'col_name': 'A,B,Unknown', 'col2_name': 'foo,boo,bar'})
           * - projection_intervals
             - Optional[Dict[str, str]]
             - Dictionary of partitions names and Athena projections intervals.
               https://docs.aws.amazon.com/athena/latest/ug/partition-projection-supported-types.html
               (e.g. {'col_name': '1', 'col2_name': '5'})
           * - projection_digits
             - Optional[Dict[str, str]]
             - Dictionary of partitions names and Athena projections digits.
               https://docs.aws.amazon.com/athena/latest/ug/partition-projection-supported-types.html
               (e.g. {'col_name': '1', 'col2_name': '2'})
           * - projection_formats
             - Optional[Dict[str, str]]
             - Dictionary of partitions names and Athena projections formats.
               https://docs.aws.amazon.com/athena/latest/ug/partition-projection-supported-types.html
               (e.g. {'col_date': 'yyyy-MM-dd', 'col2_timestamp': 'yyyy-MM-dd HH:mm:ss'})
           * - projection_storage_location_template
             - Optional[str]
             - Value which is allows Athena to properly map partition values if the S3 file locations do not follow
               a typical `.../column=value/...` pattern.
               https://docs.aws.amazon.com/athena/latest/ug/partition-projection-setting-up.html
               (e.g. s3://bucket/table_root/a=${a}/${b}/some_static_subdirectory/${c}/)
    boto3_session : boto3.Session(), optional
        Boto3 Session. The default boto3 session will be used if boto3_session receive None.

    Returns
    -------
    None
        None.

    Examples
    --------
    >>> import awswrangler as wr
    >>> wr.catalog.create_parquet_table(
    ...     database='default',
    ...     table='my_table',
    ...     path='s3://bucket/prefix/',
    ...     columns_types={'col0': 'bigint', 'col1': 'double'},
    ...     partitions_types={'col2': 'date'},
    ...     compression='snappy',
    ...     description='My own table!',
    ...     parameters={'source': 'postgresql'},
    ...     columns_comments={'col0': 'Column 0.', 'col1': 'Column 1.', 'col2': 'Partition.'}
    ... )

    """
    catalog_table_input: Optional[Dict[str, Any]] = _get_table_input(
        database=database,
        table=table,
        boto3_session=boto3_session,
        transaction_id=transaction_id,
        catalog_id=catalog_id,
    )
    _create_parquet_table(
        database=database,
        table=table,
        path=path,
        columns_types=columns_types,
        table_type=table_type,
        partitions_types=partitions_types,
        bucketing_info=bucketing_info,
        catalog_id=catalog_id,
        compression=compression,
        description=description,
        parameters=parameters,
        columns_comments=columns_comments,
        mode=mode,
        catalog_versioning=catalog_versioning,
        transaction_id=transaction_id,
        athena_partition_projection_settings=athena_partition_projection_settings,
        boto3_session=boto3_session,
        catalog_table_input=catalog_table_input,
    )


@apply_configs
def create_csv_table(  # pylint: disable=too-many-arguments,too-many-locals
    database: str,
    table: str,
    path: str,
    columns_types: Dict[str, str],
    table_type: Optional[str] = None,
    partitions_types: Optional[Dict[str, str]] = None,
    bucketing_info: Optional[typing.BucketingInfoTuple] = None,
    compression: Optional[str] = None,
    description: Optional[str] = None,
    parameters: Optional[Dict[str, str]] = None,
    columns_comments: Optional[Dict[str, str]] = None,
    mode: str = "overwrite",
    catalog_versioning: bool = False,
    schema_evolution: bool = False,
    sep: str = ",",
    skip_header_line_count: Optional[int] = None,
    serde_library: Optional[str] = None,
    serde_parameters: Optional[Dict[str, str]] = None,
    transaction_id: Optional[str] = None,
    boto3_session: Optional[boto3.Session] = None,
    athena_partition_projection_settings: Optional[typing.AthenaPartitionProjectionSettings] = None,
    catalog_id: Optional[str] = None,
) -> None:
    r"""Create a CSV Table (Metadata Only) in the AWS Glue Catalog.

    'https://docs.aws.amazon.com/athena/latest/ug/data-types.html'

    Note
    ----
    Athena requires the columns in the underlying CSV files in S3 to be in the same order
    as the columns in the Glue data catalog.

    Parameters
    ----------
    database : str
        Database name.
    table : str
        Table name.
    path : str
        Amazon S3 path (e.g. s3://bucket/prefix/).
    columns_types: Dict[str, str]
        Dictionary with keys as column names and values as data types (e.g. {'col0': 'bigint', 'col1': 'double'}).
    table_type: str, optional
        The type of the Glue Table (EXTERNAL_TABLE, GOVERNED...). Set to EXTERNAL_TABLE if None
    partitions_types: Dict[str, str], optional
        Dictionary with keys as partition names and values as data types (e.g. {'col2': 'date'}).
    bucketing_info: Tuple[List[str], int], optional
        Tuple consisting of the column names used for bucketing as the first element and the number of buckets as the
        second element.
        Only `str`, `int` and `bool` are supported as column data types for bucketing.
    compression : str, optional
        Compression style (``None``, ``gzip``, etc).
    description : str, optional
        Table description
    parameters : Dict[str, str], optional
        Key/value pairs to tag the table.
    columns_comments: Dict[str, str], optional
        Columns names and the related comments (e.g. {'col0': 'Column 0.', 'col1': 'Column 1.', 'col2': 'Partition.'}).
    mode : str
        'overwrite' to recreate any possible axisting table or 'append' to keep any possible axisting table.
    catalog_versioning : bool
        If True and `mode="overwrite"`, creates an archived version of the table catalog before updating it.
    schema_evolution : bool
        If True allows schema evolution (new or missing columns), otherwise a exception will be raised.
        (Only considered if dataset=True and mode in ("append", "overwrite_partitions"))
        Related tutorial:
        https://aws-sdk-pandas.readthedocs.io/en/2.11.0/tutorials/014%20-%20Schema%20Evolution.html
    sep : str
        String of length 1. Field delimiter for the output file.
    skip_header_line_count : Optional[int]
        Number of Lines to skip regarding to the header.
    serde_library : Optional[str]
        Specifies the SerDe Serialization library which will be used. You need to provide the Class library name
        as a string.
        If no library is provided the default is `org.apache.hadoop.hive.serde2.lazy.LazySimpleSerDe`.
    serde_parameters : Optional[str]
        Dictionary of initialization parameters for the SerDe.
        The default is `{"field.delim": sep, "escape.delim": "\\"}`.
    transaction_id: str, optional
        The ID of the transaction (i.e. used with GOVERNED tables).
    athena_partition_projection_settings: typing.AthenaPartitionProjectionSettings, optional
        Parameters of the Athena Partition Projection (https://docs.aws.amazon.com/athena/latest/ug/partition-projection.html).
        AthenaPartitionProjectionSettings is a `TypedDict`, meaning the passed parameter can be instantiated either as an
        instance of AthenaPartitionProjectionSettings or as a regular Python dict.

        Following projection parameters are supported:

        .. list-table:: Projection Parameters
           :header-rows: 1

           * - Name
             - Type
             - Description
           * - projection_types
             - Optional[Dict[str, str]]
             - Dictionary of partitions names and Athena projections types.
               Valid types: "enum", "integer", "date", "injected"
               https://docs.aws.amazon.com/athena/latest/ug/partition-projection-supported-types.html
               (e.g. {'col_name': 'enum', 'col2_name': 'integer'})
           * - projection_ranges
             - Optional[Dict[str, str]]
             - Dictionary of partitions names and Athena projections ranges.
               https://docs.aws.amazon.com/athena/latest/ug/partition-projection-supported-types.html
               (e.g. {'col_name': '0,10', 'col2_name': '-1,8675309'})
           * - projection_values
             - Optional[Dict[str, str]]
             - Dictionary of partitions names and Athena projections values.
               https://docs.aws.amazon.com/athena/latest/ug/partition-projection-supported-types.html
               (e.g. {'col_name': 'A,B,Unknown', 'col2_name': 'foo,boo,bar'})
           * - projection_intervals
             - Optional[Dict[str, str]]
             - Dictionary of partitions names and Athena projections intervals.
               https://docs.aws.amazon.com/athena/latest/ug/partition-projection-supported-types.html
               (e.g. {'col_name': '1', 'col2_name': '5'})
           * - projection_digits
             - Optional[Dict[str, str]]
             - Dictionary of partitions names and Athena projections digits.
               https://docs.aws.amazon.com/athena/latest/ug/partition-projection-supported-types.html
               (e.g. {'col_name': '1', 'col2_name': '2'})
           * - projection_formats
             - Optional[Dict[str, str]]
             - Dictionary of partitions names and Athena projections formats.
               https://docs.aws.amazon.com/athena/latest/ug/partition-projection-supported-types.html
               (e.g. {'col_date': 'yyyy-MM-dd', 'col2_timestamp': 'yyyy-MM-dd HH:mm:ss'})
           * - projection_storage_location_template
             - Optional[str]
             - Value which is allows Athena to properly map partition values if the S3 file locations do not follow
               a typical `.../column=value/...` pattern.
               https://docs.aws.amazon.com/athena/latest/ug/partition-projection-setting-up.html
               (e.g. s3://bucket/table_root/a=${a}/${b}/some_static_subdirectory/${c}/)
    boto3_session : boto3.Session(), optional
        Boto3 Session. The default boto3 session will be used if boto3_session receive None.
    catalog_id : str, optional
        The ID of the Data Catalog from which to retrieve Databases.
        If none is provided, the AWS account ID is used by default.

    Returns
    -------
    None
        None.

    Examples
    --------
    >>> import awswrangler as wr
    >>> wr.catalog.create_csv_table(
    ...     database='default',
    ...     table='my_table',
    ...     path='s3://bucket/prefix/',
    ...     columns_types={'col0': 'bigint', 'col1': 'double'},
    ...     partitions_types={'col2': 'date'},
    ...     compression='gzip',
    ...     description='My own table!',
    ...     parameters={'source': 'postgresql'},
    ...     columns_comments={'col0': 'Column 0.', 'col1': 'Column 1.', 'col2': 'Partition.'}
    ... )

    """
    catalog_table_input: Optional[Dict[str, Any]] = _get_table_input(
        database=database,
        table=table,
        boto3_session=boto3_session,
        transaction_id=transaction_id,
        catalog_id=catalog_id,
    )
    _create_csv_table(
        database=database,
        table=table,
        path=path,
        columns_types=columns_types,
        table_type=table_type,
        partitions_types=partitions_types,
        bucketing_info=bucketing_info,
        catalog_id=catalog_id,
        compression=compression,
        description=description,
        parameters=parameters,
        columns_comments=columns_comments,
        mode=mode,
        catalog_versioning=catalog_versioning,
        transaction_id=transaction_id,
        schema_evolution=schema_evolution,
        athena_partition_projection_settings=athena_partition_projection_settings,
        boto3_session=boto3_session,
        catalog_table_input=catalog_table_input,
        sep=sep,
        skip_header_line_count=skip_header_line_count,
        serde_library=serde_library,
        serde_parameters=serde_parameters,
    )


@apply_configs
def create_json_table(  # pylint: disable=too-many-arguments
    database: str,
    table: str,
    path: str,
    columns_types: Dict[str, str],
    table_type: Optional[str] = None,
    partitions_types: Optional[Dict[str, str]] = None,
    bucketing_info: Optional[typing.BucketingInfoTuple] = None,
    compression: Optional[str] = None,
    description: Optional[str] = None,
    parameters: Optional[Dict[str, str]] = None,
    columns_comments: Optional[Dict[str, str]] = None,
    mode: str = "overwrite",
    catalog_versioning: bool = False,
    schema_evolution: bool = False,
    serde_library: Optional[str] = None,
    serde_parameters: Optional[Dict[str, str]] = None,
    transaction_id: Optional[str] = None,
    boto3_session: Optional[boto3.Session] = None,
    athena_partition_projection_settings: Optional[typing.AthenaPartitionProjectionSettings] = None,
    catalog_id: Optional[str] = None,
) -> None:
    r"""Create a JSON Table (Metadata Only) in the AWS Glue Catalog.

    'https://docs.aws.amazon.com/athena/latest/ug/data-types.html'

    Parameters
    ----------
    database : str
        Database name.
    table : str
        Table name.
    path : str
        Amazon S3 path (e.g. s3://bucket/prefix/).
    columns_types: Dict[str, str]
        Dictionary with keys as column names and values as data types (e.g. {'col0': 'bigint', 'col1': 'double'}).
    table_type: str, optional
        The type of the Glue Table (EXTERNAL_TABLE, GOVERNED...). Set to EXTERNAL_TABLE if None
    partitions_types: Dict[str, str], optional
        Dictionary with keys as partition names and values as data types (e.g. {'col2': 'date'}).
    bucketing_info: Tuple[List[str], int], optional
        Tuple consisting of the column names used for bucketing as the first element and the number of buckets as the
        second element.
        Only `str`, `int` and `bool` are supported as column data types for bucketing.
    compression : str, optional
        Compression style (``None``, ``gzip``, etc).
    description : str, optional
        Table description
    parameters : Dict[str, str], optional
        Key/value pairs to tag the table.
    columns_comments: Dict[str, str], optional
        Columns names and the related comments (e.g. {'col0': 'Column 0.', 'col1': 'Column 1.', 'col2': 'Partition.'}).
    mode : str
        'overwrite' to recreate any possible axisting table or 'append' to keep any possible axisting table.
    catalog_versioning : bool
        If True and `mode="overwrite"`, creates an archived version of the table catalog before updating it.
    schema_evolution : bool
        If True allows schema evolution (new or missing columns), otherwise a exception will be raised.
        (Only considered if dataset=True and mode in ("append", "overwrite_partitions"))
        Related tutorial:
        https://aws-sdk-pandas.readthedocs.io/en/2.11.0/tutorials/014%20-%20Schema%20Evolution.html
    serde_library : Optional[str]
        Specifies the SerDe Serialization library which will be used. You need to provide the Class library name
        as a string.
        If no library is provided the default is `org.openx.data.jsonserde.JsonSerDe`.
    serde_parameters : Optional[str]
        Dictionary of initialization parameters for the SerDe.
        The default is `{"field.delim": sep, "escape.delim": "\\"}`.
    transaction_id: str, optional
        The ID of the transaction (i.e. used with GOVERNED tables).
    athena_partition_projection_settings: typing.AthenaPartitionProjectionSettings, optional
        Parameters of the Athena Partition Projection (https://docs.aws.amazon.com/athena/latest/ug/partition-projection.html).
        AthenaPartitionProjectionSettings is a `TypedDict`, meaning the passed parameter can be instantiated either as an
        instance of AthenaPartitionProjectionSettings or as a regular Python dict.

        Following projection parameters are supported:

        .. list-table:: Projection Parameters
           :header-rows: 1

           * - Name
             - Type
             - Description
           * - projection_types
             - Optional[Dict[str, str]]
             - Dictionary of partitions names and Athena projections types.
               Valid types: "enum", "integer", "date", "injected"
               https://docs.aws.amazon.com/athena/latest/ug/partition-projection-supported-types.html
               (e.g. {'col_name': 'enum', 'col2_name': 'integer'})
           * - projection_ranges
             - Optional[Dict[str, str]]
             - Dictionary of partitions names and Athena projections ranges.
               https://docs.aws.amazon.com/athena/latest/ug/partition-projection-supported-types.html
               (e.g. {'col_name': '0,10', 'col2_name': '-1,8675309'})
           * - projection_values
             - Optional[Dict[str, str]]
             - Dictionary of partitions names and Athena projections values.
               https://docs.aws.amazon.com/athena/latest/ug/partition-projection-supported-types.html
               (e.g. {'col_name': 'A,B,Unknown', 'col2_name': 'foo,boo,bar'})
           * - projection_intervals
             - Optional[Dict[str, str]]
             - Dictionary of partitions names and Athena projections intervals.
               https://docs.aws.amazon.com/athena/latest/ug/partition-projection-supported-types.html
               (e.g. {'col_name': '1', 'col2_name': '5'})
           * - projection_digits
             - Optional[Dict[str, str]]
             - Dictionary of partitions names and Athena projections digits.
               https://docs.aws.amazon.com/athena/latest/ug/partition-projection-supported-types.html
               (e.g. {'col_name': '1', 'col2_name': '2'})
           * - projection_formats
             - Optional[Dict[str, str]]
             - Dictionary of partitions names and Athena projections formats.
               https://docs.aws.amazon.com/athena/latest/ug/partition-projection-supported-types.html
               (e.g. {'col_date': 'yyyy-MM-dd', 'col2_timestamp': 'yyyy-MM-dd HH:mm:ss'})
           * - projection_storage_location_template
             - Optional[str]
             - Value which is allows Athena to properly map partition values if the S3 file locations do not follow
               a typical `.../column=value/...` pattern.
               https://docs.aws.amazon.com/athena/latest/ug/partition-projection-setting-up.html
               (e.g. s3://bucket/table_root/a=${a}/${b}/some_static_subdirectory/${c}/)
    boto3_session : boto3.Session(), optional
        Boto3 Session. The default boto3 session will be used if boto3_session receive None.
    catalog_id : str, optional
        The ID of the Data Catalog from which to retrieve Databases.
        If none is provided, the AWS account ID is used by default.

    Returns
    -------
    None
        None.

    Examples
    --------
    >>> import awswrangler as wr
    >>> wr.catalog.create_json_table(
    ...     database='default',
    ...     table='my_table',
    ...     path='s3://bucket/prefix/',
    ...     columns_types={'col0': 'bigint', 'col1': 'double'},
    ...     partitions_types={'col2': 'date'},
    ...     description='My very own JSON table!',
    ...     parameters={'source': 'postgresql'},
    ...     columns_comments={'col0': 'Column 0.', 'col1': 'Column 1.', 'col2': 'Partition.'}
    ... )

    """
    catalog_table_input: Optional[Dict[str, Any]] = _get_table_input(
        database=database, table=table, boto3_session=boto3_session, catalog_id=catalog_id
    )
    _create_json_table(
        database=database,
        table=table,
        path=path,
        columns_types=columns_types,
        table_type=table_type,
        partitions_types=partitions_types,
        bucketing_info=bucketing_info,
        catalog_id=catalog_id,
        compression=compression,
        description=description,
        parameters=parameters,
        columns_comments=columns_comments,
        mode=mode,
        catalog_versioning=catalog_versioning,
        transaction_id=transaction_id,
        schema_evolution=schema_evolution,
        athena_partition_projection_settings=athena_partition_projection_settings,
        boto3_session=boto3_session,
        catalog_table_input=catalog_table_input,
        serde_library=serde_library,
        serde_parameters=serde_parameters,
    )<|MERGE_RESOLUTION|>--- conflicted
+++ resolved
@@ -648,13 +648,8 @@
     ...     name='awswrangler_test'
     ... )
     """
-<<<<<<< HEAD
     client_glue = _utils.client(service_name="glue", session=boto3_session)
-    args: Dict[str, str] = {"Name": name}
-=======
-    client_glue: boto3.client = _utils.client(service_name="glue", session=boto3_session)
     args: Dict[str, Any] = {"Name": name, **database_input_args} if database_input_args else {"Name": name}
->>>>>>> 71104286
     if description is not None:
         args["Description"] = description
 
