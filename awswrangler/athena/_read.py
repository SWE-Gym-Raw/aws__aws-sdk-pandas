--- conflicted
+++ resolved
@@ -5,12 +5,8 @@
 import logging
 import sys
 import uuid
-<<<<<<< HEAD
+from datetime import date
 from typing import Any, Dict, Iterator, List, Literal, Optional, Union, cast, overload
-=======
-from datetime import date
-from typing import Any, Dict, Iterator, List, Optional, Tuple, Union
->>>>>>> 17393fc2
 
 import boto3
 import botocore.exceptions
