"""Amazon DynamoDB Read Module (PRIVATE)."""

import logging
from functools import wraps
from typing import Any, Callable, Dict, Iterator, List, Literal, Optional, Sequence, TypeVar, Union, cast, overload

import boto3
import pandas as pd
from boto3.dynamodb.conditions import ConditionBase
from botocore.exceptions import ClientError

from awswrangler import _utils, exceptions
from awswrangler.dynamodb._utils import execute_statement, get_table

_logger: logging.Logger = logging.getLogger(__name__)


def _read_chunked(iterator: Iterator[Dict[str, Any]]) -> Iterator[pd.DataFrame]:
    for item in iterator:
        yield pd.DataFrame(item)


@overload
def read_partiql_query(
    query: str,
    parameters: Optional[List[Any]] = ...,
    chunked: Literal[False] = ...,
    boto3_session: Optional[boto3.Session] = ...,
) -> pd.DataFrame:
    ...


@overload
def read_partiql_query(
    query: str,
    *,
    parameters: Optional[List[Any]] = ...,
    chunked: Literal[True],
    boto3_session: Optional[boto3.Session] = ...,
) -> Iterator[pd.DataFrame]:
    ...


@overload
def read_partiql_query(
    query: str,
    *,
    parameters: Optional[List[Any]] = ...,
    chunked: bool,
    boto3_session: Optional[boto3.Session] = ...,
) -> Union[pd.DataFrame, Iterator[pd.DataFrame]]:
    ...


def read_partiql_query(
    query: str,
    parameters: Optional[List[Any]] = None,
    chunked: bool = False,
    boto3_session: Optional[boto3.Session] = None,
) -> Union[pd.DataFrame, Iterator[pd.DataFrame]]:
    """Read data from a DynamoDB table via a PartiQL query.

    Parameters
    ----------
    query : str
        The PartiQL statement.
    parameters : Optional[List[Any]]
        The list of PartiQL parameters. These are applied to the statement in the order they are listed.
    chunked : bool
        If `True` an iterable of DataFrames is returned. False by default.
    boto3_session : Optional[boto3.Session]
        Boto3 Session. If None, the default boto3 Session is used.

    Returns
    -------
    Union[pd.DataFrame, Iterator[pd.DataFrame]]
        Result as Pandas DataFrame.

    Examples
    --------
    Select all contents from a table

    >>> import awswrangler as wr
    >>> wr.dynamodb.read_partiql_query(
    ...     query="SELECT * FROM my_table WHERE title=? AND year=?",
    ...     parameters=[title, year],
    ... )

    Select specific columns from a table

    >>> wr.dynamodb.read_partiql_query(
    ...     query="SELECT id FROM table"
    ... )

    Select all contents with dtype set and chunked

    >>> wr.dynamodb.read_partiql_query(
    ...     query="SELECT * FROM table",
    ...     chunked=True,
    ...     dtype={'key': int},
    ... )
    """
    _logger.debug("Reading results for PartiQL query:  '%s'", query)
    iterator: Iterator[Dict[str, Any]] = execute_statement(  # type: ignore
        query, parameters=parameters, boto3_session=boto3_session
    )
    if chunked:
        return _read_chunked(iterator=iterator)
    return pd.DataFrame([item for sublist in iterator for item in sublist])


def _get_invalid_kwarg(msg: str) -> Optional[str]:
    """Detect which kwarg contains reserved keywords based on given error message.

    Parameters
    ----------
    msg : str
        Botocore client error message.

    Returns
    -------
    str, optional
        Detected invalid kwarg if any, None otherwise.
    """
    for kwarg in ("ProjectionExpression", "KeyConditionExpression", "FilterExpression"):
        if msg.startswith(f"Invalid {kwarg}: Attribute name is a reserved keyword; reserved keyword: "):
            return kwarg
    return None


# SEE: https://stackoverflow.com/a/72295070
CustomCallable = TypeVar("CustomCallable", bound=Callable[[Any], Sequence[Dict[str, Any]]])


def _handle_reserved_keyword_error(func: CustomCallable) -> CustomCallable:
    """Handle automatic replacement of DynamoDB reserved keywords.

    For reserved keywords reference:
    https://docs.aws.amazon.com/amazondynamodb/latest/developerguide/ReservedWords.html.
    """

    @wraps(func)
    def wrapper(*args: Any, **kwargs: Any) -> Sequence[Dict[str, Any]]:
        try:
            return func(*args, **kwargs)
        except ClientError as e:
            error_code, error_message = (e.response["Error"]["Code"], e.response["Error"]["Message"])
            # Check catched error to verify its message
            kwarg = _get_invalid_kwarg(error_message)
            if (error_code == "ValidationException") and kwarg:
                reserved_keyword = error_message.split("keyword: ")[-1]
                sanitized_keyword = f"#{reserved_keyword}"
                kwargs[kwarg] = kwargs[kwarg].replace(reserved_keyword, sanitized_keyword)
                kwargs["ExpressionAttributeNames"] = {
                    **kwargs.get("ExpressionAttributeNames", {}),
                    sanitized_keyword: reserved_keyword,
                }
                # SEE: recursive approach guarantees that each reserved keyword will be properly replaced,
                # even if it will require as many calls as the reserved keywords involved (not so efficient...)
                return wrapper(*args, **kwargs)
            # Otherwise raise it
            raise e

    # SEE: https://github.com/python/mypy/issues/3157#issue-221120895
    return cast(CustomCallable, wrapper)


@_handle_reserved_keyword_error
def _read_items(
    table_name: str, boto3_session: Optional[boto3.Session] = None, **kwargs: Any
) -> Sequence[Dict[str, Any]]:
    """Read items from given DynamoDB table.

    This function set the optimal reading strategy based on the received kwargs.

    Parameters
    ----------
    table_name : str
        DynamoDB table name.
    boto3_session : boto3.Session, optional
        Boto3 Session. Defaults to None (the default boto3 Session will be used).

    Returns
    -------
    Sequence[Mapping[str, Any]]
        Retrieved items.
    """
    # Get DynamoDB resource and Table instance
    resource = _utils.resource(service_name="dynamodb", session=boto3_session)
    table = get_table(table_name=table_name, boto3_session=boto3_session)

    # Extract 'Keys' and 'IndexName' from provided kwargs: if needed, will be reinserted later on
    keys = kwargs.pop("Keys", None)
    index = kwargs.pop("IndexName", None)

    # Conditionally define optimal reading strategy
    use_get_item = (keys is not None) and (len(keys) == 1)
    use_batch_get_item = (keys is not None) and (len(keys) > 1)
    use_query = (keys is None) and ("KeyConditionExpression" in kwargs)
    use_scan = (keys is None) and ("KeyConditionExpression" not in kwargs)

    # Read items
    if use_get_item:
        kwargs["Key"] = keys[0]
        items = [table.get_item(**kwargs).get("Item", {})]
    elif use_batch_get_item:
        kwargs["Keys"] = keys
        response = resource.batch_get_item(RequestItems={table_name: kwargs})
        items = response.get("Responses", {table_name: []}).get(table_name, [])
        # SEE: handle possible unprocessed keys. As suggested in Boto3 docs,
        # this approach should involve exponential backoff, but this should be
        # already managed by AWS SDK itself, as stated
        # [here](https://docs.aws.amazon.com/amazondynamodb/latest/developerguide/Programming.Errors.html)
        while response["UnprocessedKeys"]:
            kwargs["Keys"] = response["UnprocessedKeys"][table_name]["Keys"]
            response = resource.batch_get_item(RequestItems={table_name: kwargs})
            items.extend(response.get("Responses", {table_name: []}).get(table_name, []))
    elif use_query or use_scan:
        if index:
            kwargs["IndexName"] = index
        _read_method = table.query if use_query else table.scan
        response = _read_method(**kwargs)
        items = response.get("Items", [])

        # Handle pagination
        while "LastEvaluatedKey" in response:
            kwargs["ExclusiveStartKey"] = response["LastEvaluatedKey"]
            response = _read_method(**kwargs)
            items.extend(response.get("Items", []))

    return items


<<<<<<< HEAD
@overload
def read_items(
    table_name: str,
    partition_values: Optional[Sequence[Any]] = ...,
    sort_values: Optional[Sequence[Any]] = ...,
    filter_expression: Optional[Union[ConditionBase, str]] = ...,
    key_condition_expression: Optional[Union[ConditionBase, str]] = ...,
    expression_attribute_names: Optional[Dict[str, str]] = ...,
    expression_attribute_values: Optional[Dict[str, Any]] = ...,
    consistent: bool = ...,
    columns: Optional[Sequence[str]] = ...,
    allow_full_scan: bool = ...,
    max_items_evaluated: Optional[int] = ...,
    as_dataframe: Literal[True] = ...,
    boto3_session: Optional[boto3.Session] = ...,
) -> pd.DataFrame:
    ...


@overload
def read_items(
    table_name: str,
    *,
    partition_values: Optional[Sequence[Any]] = ...,
    sort_values: Optional[Sequence[Any]] = ...,
    filter_expression: Optional[Union[ConditionBase, str]] = ...,
    key_condition_expression: Optional[Union[ConditionBase, str]] = ...,
    expression_attribute_names: Optional[Dict[str, str]] = ...,
    expression_attribute_values: Optional[Dict[str, Any]] = ...,
    consistent: bool = ...,
    columns: Optional[Sequence[str]] = ...,
    allow_full_scan: bool = ...,
    max_items_evaluated: Optional[int] = ...,
    as_dataframe: Literal[False],
    boto3_session: Optional[boto3.Session] = ...,
) -> List[Dict[str, Any]]:
    ...


@overload
def read_items(
    table_name: str,
    *,
    partition_values: Optional[Sequence[Any]] = ...,
    sort_values: Optional[Sequence[Any]] = ...,
    filter_expression: Optional[Union[ConditionBase, str]] = ...,
    key_condition_expression: Optional[Union[ConditionBase, str]] = ...,
    expression_attribute_names: Optional[Dict[str, str]] = ...,
    expression_attribute_values: Optional[Dict[str, Any]] = ...,
    consistent: bool = ...,
    columns: Optional[Sequence[str]] = ...,
    allow_full_scan: bool = ...,
    max_items_evaluated: Optional[int] = ...,
    as_dataframe: bool,
    boto3_session: Optional[boto3.Session] = ...,
) -> Union[pd.DataFrame, List[Dict[str, Any]]]:
    ...


def read_items(
=======
def read_items(  # pylint: disable=too-many-branches
>>>>>>> 8387f999
    table_name: str,
    index_name: Optional[str] = None,
    partition_values: Optional[Sequence[Any]] = None,
    sort_values: Optional[Sequence[Any]] = None,
    filter_expression: Optional[Union[ConditionBase, str]] = None,
    key_condition_expression: Optional[Union[ConditionBase, str]] = None,
    expression_attribute_names: Optional[Dict[str, str]] = None,
    expression_attribute_values: Optional[Dict[str, Any]] = None,
    consistent: bool = False,
    columns: Optional[Sequence[str]] = None,
    allow_full_scan: bool = False,
    max_items_evaluated: Optional[int] = None,
    as_dataframe: bool = True,
    boto3_session: Optional[boto3.Session] = None,
) -> Union[pd.DataFrame, List[Dict[str, Any]]]:
    """Read items from given DynamoDB table.

    This function aims to gracefully handle (some of) the complexity of read actions
    available in Boto3 towards a DynamoDB table, abstracting it away while providing
    a single, unified entrypoint.

    Under the hood, it wraps all the four available read actions: get_item, batch_get_item,
    query and scan.

    Parameters
    ----------
    table_name : str
        DynamoDB table name.
    index_name : str, optional
        Name of the secondary global or local index on the table. Defaults to None.
    partition_values : Sequence[Any], optional
        Partition key values to retrieve. Defaults to None.
    sort_values : Sequence[Any], optional
        Sort key values to retrieve. Defaults to None.
    filter_expression : Union[ConditionBase, str], optional
        Filter expression as string or combinations of boto3.dynamodb.conditions.Attr conditions. Defaults to None.
    key_condition_expression : Union[ConditionBase, str], optional
        Key condition expression as string or combinations of boto3.dynamodb.conditions.Key conditions.
        Defaults to None.
    expression_attribute_names : Mapping[str, str], optional
        Mapping of placeholder and target attributes. Defaults to None.
    expression_attribute_values : Mapping[str, Any], optional
        Mapping of placeholder and target values. Defaults to None.
    consistent : bool
        If True, ensure that the performed read operation is strongly consistent, otherwise eventually consistent.
        Defaults to False.
    columns : Sequence[str], optional
        Attributes to retain in the returned items. Defaults to None (all attributes).
    allow_full_scan : bool
        If True, allow full table scan without any filtering. Defaults to False.
    max_items_evaluated : int, optional
        Limit the number of items evaluated in case of query or scan operations. Defaults to None (all matching items).
    as_dataframe : bool
        If True, return items as pd.DataFrame, otherwise as list/dict. Defaults to True.
    boto3_session : boto3.Session, optional
        Boto3 Session. Defaults to None (the default boto3 Session will be used).

    Raises
    ------
    exceptions.InvalidArgumentType
        When the specified table has also a sort key but only the partition values are specified.
    exceptions.InvalidArgumentCombination
        When both partition and sort values sequences are specified but they have different lengths,
        or when provided parameters are not enough informative to proceed with a read operation.

    Returns
    -------
    Union[pd.DataFrame, List[Mapping[str, Any]]]
        A Data frame containing the retrieved items, or a dictionary of returned items.

    Examples
    --------
    Reading 5 random items from a table

    >>> import awswrangler as wr
    >>> df = wr.dynamodb.read_items(table_name='my-table', max_items_evaluated=5)

    Strongly-consistent reading of a given partition value from a table

    >>> import awswrangler as wr
    >>> df = wr.dynamodb.read_items(table_name='my-table', partition_values=['my-value'], consistent=True)

    Reading items pairwise-identified by partition and sort values, from a table with a composite primary key

    >>> import awswrangler as wr
    >>> df = wr.dynamodb.read_items(
    ...     table_name='my-table',
    ...     partition_values=['pv_1', 'pv_2'],
    ...     sort_values=['sv_1', 'sv_2']
    ... )

    Reading items while retaining only specified attributes, automatically handling possible collision
    with DynamoDB reserved keywords

    >>> import awswrangler as wr
    >>> df = wr.dynamodb.read_items(
    ...     table_name='my-table',
    ...     partition_values=['my-value'],
    ...     columns=['connection', 'other_col'] # connection is a reserved keyword, managed under the hood!
    ... )

    Reading all items from a table explicitly allowing full scan

    >>> import awswrangler as wr
    >>> df = wr.dynamodb.read_items(table_name='my-table', allow_full_scan=True)

    Reading items matching a KeyConditionExpression expressed with boto3.dynamodb.conditions.Key

    >>> import awswrangler as wr
    >>> from boto3.dynamodb.conditions import Key
    >>> df = wr.dynamodb.read_items(
    ...     table_name='my-table',
    ...     key_condition_expression=(Key('key_1').eq('val_1') & Key('key_2').eq('val_2'))
    ... )

    Same as above, but with KeyConditionExpression as string

    >>> import awswrangler as wr
    >>> df = wr.dynamodb.read_items(
    ...     table_name='my-table',
    ...     key_condition_expression='key_1 = :v1 and key_2 = :v2',
    ...     expression_attribute_values={':v1': 'val_1', ':v2': 'val_2'},
    ... )

    Reading items matching a FilterExpression expressed with boto3.dynamodb.conditions.Attr

    >>> import awswrangler as wr
    >>> from boto3.dynamodb.conditions import Attr
    >>> df = wr.dynamodb.read_items(
    ...     table_name='my-table',
    ...     filter_expression=Attr('my_attr').eq('this-value')
    ... )

    Same as above, but with FilterExpression as string

    >>> import awswrangler as wr
    >>> df = wr.dynamodb.read_items(
    ...     table_name='my-table',
    ...     filter_expression='my_attr = :v',
    ...     expression_attribute_values={':v': 'this-value'}
    ... )

    Reading items involving an attribute which collides with DynamoDB reserved keywords

    >>> import awswrangler as wr
    >>> df = wr.dynamodb.read_items(
    ...     table_name='my-table',
    ...     filter_expression='#operator = :v',
    ...     expression_attribute_names={'#operator': 'operator'},
    ...     expression_attribute_values={':v': 'this-value'}
    ... )

    """
    # Extract key schema
    table_key_schema = get_table(table_name=table_name, boto3_session=boto3_session).key_schema

    # Detect sort key, if any
    if len(table_key_schema) == 1:
        partition_key, sort_key = table_key_schema[0]["AttributeName"], None
    else:
        partition_key, sort_key = (
            next(filter(lambda x: x["KeyType"] == "HASH", table_key_schema))["AttributeName"],
            next(filter(lambda x: x["KeyType"] == "RANGE", table_key_schema))["AttributeName"],
        )

    # Build kwargs shared by read methods
    kwargs: Dict[str, Any] = {"ConsistentRead": consistent}
    if partition_values:
        if sort_key is None:
            keys = [{partition_key: pv} for pv in partition_values]
        else:
            if not sort_values:
                raise exceptions.InvalidArgumentType(
                    f"Kwarg sort_values must be specified: table {table_name} has {sort_key} as sort key."
                )
            if len(sort_values) != len(partition_values):
                raise exceptions.InvalidArgumentCombination("Partition and sort values must have the same length.")
            keys = [{partition_key: pv, sort_key: sv} for pv, sv in zip(partition_values, sort_values)]
        kwargs["Keys"] = keys
    if index_name:
        kwargs["IndexName"] = index_name
    if key_condition_expression:
        kwargs["KeyConditionExpression"] = key_condition_expression
    if filter_expression:
        kwargs["FilterExpression"] = filter_expression
    if columns:
        kwargs["ProjectionExpression"] = ", ".join(columns)
    if expression_attribute_names:
        kwargs["ExpressionAttributeNames"] = expression_attribute_names
    if expression_attribute_values:
        kwargs["ExpressionAttributeValues"] = expression_attribute_values
    if max_items_evaluated:
        kwargs["Limit"] = max_items_evaluated

    _logger.debug("kwargs: %s", kwargs)
    # If kwargs are sufficiently informative, proceed with actual read op
    if any((partition_values, key_condition_expression, filter_expression, allow_full_scan, max_items_evaluated)):
        items = _read_items(table_name, boto3_session, **kwargs)
    # Raise otherwise
    else:
        _args = (
            "partition_values",
            "key_condition_expression",
            "filter_expression",
            "allow_full_scan",
            "max_items_evaluated",
        )
        raise exceptions.InvalidArgumentCombination(
            f"Please provide at least one of these arguments: {', '.join(_args)}."
        )

    # Enforce DataFrame type if requested
    return pd.DataFrame(items) if as_dataframe else items<|MERGE_RESOLUTION|>--- conflicted
+++ resolved
@@ -231,10 +231,10 @@
     return items
 
 
-<<<<<<< HEAD
 @overload
 def read_items(
     table_name: str,
+    index_name: Optional[str] = ...,
     partition_values: Optional[Sequence[Any]] = ...,
     sort_values: Optional[Sequence[Any]] = ...,
     filter_expression: Optional[Union[ConditionBase, str]] = ...,
@@ -255,6 +255,7 @@
 def read_items(
     table_name: str,
     *,
+    index_name: Optional[str] = ...,
     partition_values: Optional[Sequence[Any]] = ...,
     sort_values: Optional[Sequence[Any]] = ...,
     filter_expression: Optional[Union[ConditionBase, str]] = ...,
@@ -275,6 +276,7 @@
 def read_items(
     table_name: str,
     *,
+    index_name: Optional[str] = ...,
     partition_values: Optional[Sequence[Any]] = ...,
     sort_values: Optional[Sequence[Any]] = ...,
     filter_expression: Optional[Union[ConditionBase, str]] = ...,
@@ -292,9 +294,6 @@
 
 
 def read_items(
-=======
-def read_items(  # pylint: disable=too-many-branches
->>>>>>> 8387f999
     table_name: str,
     index_name: Optional[str] = None,
     partition_values: Optional[Sequence[Any]] = None,
