{
 "cells": [
  {
   "cell_type": "markdown",
   "metadata": {},
   "source": [
    "[![AWS SDK for pandas](_static/logo.png \"AWS SDK for pandas\")](https://github.com/aws/aws-sdk-pandas)\n",
    "\n",
    "# 22 - Writing Partitions Concurrently\n",
    "\n",
    "* `concurrent_partitioning` argument:\n",
    "\n",
    "        If True will increase the parallelism level during the partitions writing. It will decrease the\n",
    "        writing time and increase the memory usage.\n",
    "\n",
<<<<<<< HEAD
    "*P.S. Check the [function API doc](https://aws-data-wrangler.readthedocs.io/en/3.0.0a2/api.html) to see it has some argument that can be configured through Global configurations.*"
=======
    "*P.S. Check the [function API doc](https://aws-sdk-pandas.readthedocs.io/en/2.16.1/api.html) to see it has some argument that can be configured through Global configurations.*"
>>>>>>> d0e82c0f
   ]
  },
  {
   "cell_type": "code",
   "execution_count": 1,
   "metadata": {},
   "outputs": [],
   "source": [
    "%reload_ext memory_profiler\n",
    "\n",
    "import awswrangler as wr"
   ]
  },
  {
   "cell_type": "markdown",
   "metadata": {},
   "source": [
    "## Enter your bucket name:"
   ]
  },
  {
   "cell_type": "code",
   "execution_count": 2,
   "metadata": {},
   "outputs": [
    {
     "name": "stdin",
     "output_type": "stream",
     "text": [
      " ············\n"
     ]
    }
   ],
   "source": [
    "import getpass\n",
    "bucket = getpass.getpass()\n",
    "path = f\"s3://{bucket}/data/\""
   ]
  },
  {
   "cell_type": "markdown",
   "metadata": {},
   "source": [
    "## Reading 4 GB of CSV from NOAA's historical data and creating a year column"
   ]
  },
  {
   "cell_type": "code",
   "execution_count": 3,
   "metadata": {},
   "outputs": [
    {
     "name": "stdout",
     "output_type": "stream",
     "text": [
      "Number of rows: 125407761\n",
      "Number of columns: 9\n"
     ]
    }
   ],
   "source": [
    "noaa_path = \"s3://noaa-ghcn-pds/csv/193\"\n",
    "\n",
    "cols = [\"id\", \"dt\", \"element\", \"value\", \"m_flag\", \"q_flag\", \"s_flag\", \"obs_time\"]\n",
    "dates = [\"dt\", \"obs_time\"]\n",
    "dtype = {x: \"category\" for x in [\"element\", \"m_flag\", \"q_flag\", \"s_flag\"]}\n",
    "\n",
    "df = wr.s3.read_csv(noaa_path, names=cols, parse_dates=dates, dtype=dtype)\n",
    "\n",
    "df[\"year\"] = df[\"dt\"].dt.year\n",
    "\n",
    "print(f\"Number of rows: {len(df.index)}\")\n",
    "print(f\"Number of columns: {len(df.columns)}\")"
   ]
  },
  {
   "cell_type": "markdown",
   "metadata": {},
   "source": [
    "## Default Writing"
   ]
  },
  {
   "cell_type": "code",
   "execution_count": 4,
   "metadata": {},
   "outputs": [
    {
     "name": "stdout",
     "output_type": "stream",
     "text": [
      "peak memory: 22169.04 MiB, increment: 11119.68 MiB\n",
      "CPU times: user 49 s, sys: 12.5 s, total: 1min 1s\n",
      "Wall time: 1min 11s\n"
     ]
    }
   ],
   "source": [
    "%%time\n",
    "%%memit\n",
    "\n",
    "wr.s3.to_parquet(\n",
    "    df=df,\n",
    "    path=path,\n",
    "    dataset=True,\n",
    "    mode=\"overwrite\",\n",
    "    partition_cols=[\"year\"],\n",
    ");"
   ]
  },
  {
   "cell_type": "markdown",
   "metadata": {},
   "source": [
    "## Concurrent Partitioning (Decreasing writing time, but increasing memory usage)"
   ]
  },
  {
   "cell_type": "code",
   "execution_count": 5,
   "metadata": {},
   "outputs": [
    {
     "name": "stdout",
     "output_type": "stream",
     "text": [
      "peak memory: 27819.48 MiB, increment: 15743.30 MiB\n",
      "CPU times: user 52.3 s, sys: 13.6 s, total: 1min 5s\n",
      "Wall time: 41.6 s\n"
     ]
    }
   ],
   "source": [
    "%%time\n",
    "%%memit\n",
    "\n",
    "wr.s3.to_parquet(\n",
    "    df=df,\n",
    "    path=path,\n",
    "    dataset=True,\n",
    "    mode=\"overwrite\",\n",
    "    partition_cols=[\"year\"],\n",
    "    concurrent_partitioning=True  # <-----\n",
    ");"
   ]
  },
  {
   "cell_type": "code",
   "execution_count": null,
   "metadata": {},
   "outputs": [],
   "source": []
  }
 ],
 "metadata": {
  "kernelspec": {
   "display_name": "conda_python3",
   "language": "python",
   "name": "conda_python3"
  },
  "language_info": {
   "codemirror_mode": {
    "name": "ipython",
    "version": 3
   },
   "file_extension": ".py",
   "mimetype": "text/x-python",
   "name": "python",
   "nbconvert_exporter": "python",
   "pygments_lexer": "ipython3",
   "version": "3.6.10"
  }
 },
 "nbformat": 4,
 "nbformat_minor": 4
}<|MERGE_RESOLUTION|>--- conflicted
+++ resolved
@@ -13,11 +13,7 @@
     "        If True will increase the parallelism level during the partitions writing. It will decrease the\n",
     "        writing time and increase the memory usage.\n",
     "\n",
-<<<<<<< HEAD
-    "*P.S. Check the [function API doc](https://aws-data-wrangler.readthedocs.io/en/3.0.0a2/api.html) to see it has some argument that can be configured through Global configurations.*"
-=======
     "*P.S. Check the [function API doc](https://aws-sdk-pandas.readthedocs.io/en/2.16.1/api.html) to see it has some argument that can be configured through Global configurations.*"
->>>>>>> d0e82c0f
    ]
   },
   {
