--- conflicted
+++ resolved
@@ -33,11 +33,7 @@
           python -m pip install --upgrade pip
           python -m pip install poetry==1.2.2
           poetry config virtualenvs.create false --local
-<<<<<<< HEAD
-          poetry install --extras "sqlserver sparql modin ray" -vvv
-=======
-          poetry install --extras "sqlserver deltalake" -vvv
->>>>>>> 10fdfb32
+          poetry install --extras "sqlserver deltalake sparql modin ray" -vvv
       - name: mypy check
         run: mypy --install-types --non-interactive awswrangler
       - name: Flake8 Lint
