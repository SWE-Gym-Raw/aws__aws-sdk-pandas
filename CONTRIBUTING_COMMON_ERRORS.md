--- conflicted
+++ resolved
@@ -13,15 +13,9 @@
 Using legacy 'setup.py install' for python-Levenshtein, since package 'wheel' is not installed.
 Installing collected packages: awswrangler, python-Levenshtein
   Attempting uninstall: awswrangler
-<<<<<<< HEAD
     Found existing installation: awswrangler 3.0.0a2
     Uninstalling awswrangler-3.0.0a2:
       Successfully uninstalled awswrangler-3.0.0a2
-=======
-    Found existing installation: awswrangler 2.17.0
-    Uninstalling awswrangler-2.17.0:
-      Successfully uninstalled awswrangler-2.17.0
->>>>>>> c018680b
   Running setup.py develop for awswrangler
     Running setup.py install for python-Levenshtein ... error
     ERROR: Command errored out with exit status 1:
